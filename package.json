--- conflicted
+++ resolved
@@ -10,10 +10,6 @@
     "test:unit": "vue-cli-service test:unit"
   },
   "dependencies": {
-<<<<<<< HEAD
-    "@vue/cli": "^3.5.5",
-=======
->>>>>>> 746d83f6
     "babel-polyfill": "^6.26.0",
     "bootstrap": "^3.4.0",
     "bootstrap-table": "^1.12.1",
