name: Build

on:
  # Run this workflow for pushes on all branches
  push:
    branches:
      - '**'
  # Run this workflow when a tag or branch is created
  create:
  # Run this workflow for pull requests
  pull_request:

jobs:
  run_tests:
    runs-on: ubuntu-latest
    strategy:
      matrix:
        python-version: ["3.8", "3.9", "3.10"]
    services:
      postgres:
        image: postgres
        env:
          POSTGRES_USER: postgres
          POSTGRES_PASSWORD: postgres
        # Set health checks to wait until postgres has started
        options: >-
          --health-cmd pg_isready
          --health-interval 10s
          --health-timeout 5s
          --health-retries 5
        ports:
          - 5432:5432
    steps:
    - name: Check out repository
      uses: actions/checkout@v2
    - name: Set up Python ${{ matrix.python-version }}
      uses: actions/setup-python@v2
      with:
        python-version: ${{ matrix.python-version }}
    - name: Install dependencies
      run: |
        python -m pip install --upgrade pip
        python -m pip install 'poetry'
        poetry install
    - name: Run tests
      run: |
        poetry run coverage run manage.py test --settings=observation_portal.test_settings
        poetry run coverage xml
      env:
        DB_USER: postgres
        DB_PASS: postgres
        DB_HOST: localhost
        DB_PORT: 5432
    - name: Generate and send coveralls report
      uses: coverallsapp/github-action@v2.3.0
      with:
        parallel: true
        coverage-reporter-version: v0.6.9
  finish:
    runs-on: ubuntu-latest
    needs: run_tests
    steps:
      - name: Close parallel build
<<<<<<< HEAD
        uses: coverallsapp/github-action@v2
=======
        uses: coverallsapp/github-action@v2.3.0
>>>>>>> 698ae47e
        with:
          parallel-finished: true
          coverage-reporter-version: v0.6.9

  publish_to_pypi:
    # Only run this job if the run_tests job has succeeded, and if
    # this workflow was triggered by the creation of a new tag
    needs: run_tests
    if: github.event_name == 'create' && github.event.ref_type == 'tag' && github.event.repository.fork == false
    runs-on: ubuntu-latest
    steps:
    - name: Check out repository
      uses: actions/checkout@v2
    - name: Set up Python
      uses: actions/setup-python@v2
      with:
        python-version: '3.9'
    - name: Install dependencies
      run: |
        python -m pip install --upgrade pip
        python -m pip install 'poetry'
    - name: Build package and publish to PyPI
      run: |
        poetry build -f wheel
        poetry build -f sdist
        poetry publish -u "__token__" -p '${{ secrets.PYPI_OBS_PORTAL_API_TOKEN }}'


  build_and_publish_image:
    # Only run this job if the run_tests job has succeeded, the new version was pushed to pypi,
    # and if this workflow was triggered by the creation of a new tag
    needs: [run_tests, publish_to_pypi]
    if: github.event_name == 'create' && github.event.ref_type == 'tag' && github.event.repository.fork == false
    runs-on: ubuntu-latest
    env:
      DOCKER_REPOSITORY: observatorycontrolsystem/observation-portal
      DOCKER_IMAGE_TAG: ${{ github.event.ref }}
    steps:
      - name: Check out repository
        uses: actions/checkout@v2
      - name: Set up Docker Buildx
        uses: docker/setup-buildx-action@v1
      - name: Login to DockerHub
        uses: docker/login-action@v1
        with:
          username: ${{ secrets.DOCKER_USERNAME }}
          password: ${{ secrets.DOCKER_PASSWORD }}
      - name: Build image and push to Docker Hub
        uses: docker/build-push-action@v2
        with:
          context: .
          no-cache: true
          pull: true
          push: true
          tags: ${{ env.DOCKER_REPOSITORY }}:${{ env.DOCKER_IMAGE_TAG }}<|MERGE_RESOLUTION|>--- conflicted
+++ resolved
@@ -61,11 +61,7 @@
     needs: run_tests
     steps:
       - name: Close parallel build
-<<<<<<< HEAD
-        uses: coverallsapp/github-action@v2
-=======
         uses: coverallsapp/github-action@v2.3.0
->>>>>>> 698ae47e
         with:
           parallel-finished: true
           coverage-reporter-version: v0.6.9
