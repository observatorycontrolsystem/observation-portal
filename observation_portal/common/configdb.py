--- conflicted
+++ resolved
@@ -482,14 +482,10 @@
             Available instrument_types (i.e. 1M0-SCICAM-SBIG, etc.)
         """
         instrument_types = set()
-<<<<<<< HEAD
         exclude_states = ['DISABLED']
         if only_schedulable:
-            exclude_states = ['DISABLED', 'MANUAL', 'COMMISSIONING', 'STANDBY']
+            exclude_states = ['DISABLED', 'ENABLED', 'MANUAL', 'COMMISSIONING', 'STANDBY']
         for instrument in self.get_instruments(exclude_states=exclude_states):
-=======
-        for instrument in self.get_instruments(exclude_states=['DISABLED', 'ENABLED', 'MANUAL', 'COMMISSIONING', 'STANDBY']):
->>>>>>> 13c4cb39
             split_string = instrument['__str__'].lower().split('.')
             if (location.get('site', '').lower() in split_string[0]
                     and location.get('enclosure', '').lower() in split_string[1]
