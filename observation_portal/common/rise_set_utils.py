from math import cos, radians
from collections import defaultdict
from datetime import datetime, timedelta
<<<<<<< HEAD
from django.utils.module_loading import import_string
=======
from django.utils import timezone
>>>>>>> cdc9299b
from django.core.serializers.json import DjangoJSONEncoder
from django.conf import settings
import json
import hashlib

from time_intervals.intervals import Intervals
from rise_set.astrometry import (
    make_ra_dec_target, make_satellite_target, make_hour_angle_target, make_minor_planet_target, mean_to_apparent,
    make_comet_target, make_major_planet_target, angular_distance_between, date_to_tdb
)
from rise_set.angle import Angle
from rise_set.rates import ProperMotion
from rise_set.visibility import Visibility
from rise_set.exceptions import MovingViolation
from django.core.cache import cache, caches

from observation_portal.common.configdb import configdb, ConfigDB
from observation_portal.common.downtimedb import DowntimeDB
from observation_portal.requestgroups.target_helpers import TARGET_TYPE_HELPER_MAP

HOURS_PER_DEGREES = 15.0


def get_largest_interval(intervals_by_site, exclude_past=False):
    now = timezone.now()
    largest_interval = timedelta(seconds=0)
    for intervals in intervals_by_site.values():
        for interval in intervals:
            if interval[0] > now or not exclude_past:
                largest_interval = max((interval[1] - interval[0]), largest_interval)
            elif interval[1] > now:
                largest_interval = max((interval[1] - now), largest_interval)

    return largest_interval


def get_rise_set_intervals_by_site(request: dict, only_schedulable: bool = False) -> dict:
    """Get rise_set intervals by site for a request

    Computes the intervals only if they do not already exist in cache.

    Parameters:
        request: The request for which to get the intervals
    Returns:
        rise_set intervals by site
    """
    site_details = configdb.get_sites_with_instrument_type_and_location(
        instrument_type=request['configurations'][0]['instrument_type'],
        only_schedulable=only_schedulable
    )
    intervals_by_site = {}
    for site in site_details:
        intervals_by_site[site] = None
        if request.get('id'):
            cache_key = '{}.{}.rsi'.format(request['id'], site)
            intervals_by_site[site] = cache.get(cache_key, None)
        else:
            cache_key = 'rise_set_intervals_' + site + '_' + str(hashlib.sha1(json.dumps(request, sort_keys=True, cls=DjangoJSONEncoder).encode()).hexdigest())
            intervals_by_site[site] = caches['locmem'].get(cache_key, None)

        if intervals_by_site[site] is None:
            # There is no cached rise_set intervals for this request and site, so recalculate it now
            intervals_by_site[site] = []
            rise_set_site = get_rise_set_site(site_details[site])
            unique_targets_constraints = set([json.dumps((configuration['target'], configuration['constraints'])) for configuration in request['configurations']])

            for window in request['windows']:
                visibility = get_rise_set_visibility(rise_set_site, window['start'], window['end'], site_details[site])
                target_intervals = Intervals()
                first_target = True
                for target_constraints in unique_targets_constraints:
                    (target, constraints) = json.loads(target_constraints)
                    rise_set_target = get_rise_set_target(target)
                    try:
                        rs_interval = visibility.get_observable_intervals(
                            rise_set_target,
                            airmass=constraints['max_airmass'],
                            moon_distance=Angle(
                                degrees=constraints['min_lunar_distance']
                            ),
                            moon_phase=constraints.get('max_lunar_phase', 1.0)
                        )
                        # We only want times when all targets are visible to keep things simple
                        if first_target:
                            first_target = False
                            target_intervals = Intervals(rs_interval)
                        else:
                            target_intervals = Intervals(rs_interval).intersect([target_intervals])
                    except MovingViolation:
                        pass
                intervals_by_site[site].extend(target_intervals.toTupleList())

            if request.get('id'):
                cache.set(cache_key, intervals_by_site[site], 86400 * 30)  # cache for 30 days
            else:
                caches['locmem'].set(cache_key, intervals_by_site[site], 300) # cache for 5 minutes
    return intervals_by_site


def get_filtered_rise_set_intervals_by_site(request_dict, site='', is_staff=False):
    intervals = {}
    site = site if site else request_dict['location'].get('site', '')
    only_schedulable = not (is_staff and ConfigDB.is_location_fully_set(request_dict.get('location', {})))
    telescope_details = configdb.get_telescopes_with_instrument_type_and_location(
        request_dict['configurations'][0]['instrument_type'],
        site,
        request_dict['location'].get('enclosure', ''),
        request_dict['location'].get('telescope', ''),
        only_schedulable
    )
    if not telescope_details:
        return intervals

    intervals_by_site = get_rise_set_intervals_by_site(request_dict, only_schedulable)
    intervalsets_by_telescope = intervals_by_site_to_intervalsets_by_telescope(
        intervals_by_site, telescope_details.keys()
    )
    filtered_intervalsets_by_telescope = filter_out_downtime_from_intervalsets(intervalsets_by_telescope, request_dict['configurations'][0]['instrument_type'])
    filtered_intervals_by_site = intervalsets_by_telescope_to_intervals_by_site(filtered_intervalsets_by_telescope)
    return filtered_intervals_by_site


def intervalsets_by_telescope_to_intervals_by_site(intervalsets_by_telescope: dict) -> dict:
    """Convert rise_sets ordered by telescope to rise_set ordered by site. Also convert from intervalset
        to datetime tuple lists per site.
    :param intervalsets_by_telescope:
    :return: intervals by site
    """
    intervals_by_site = defaultdict(Intervals)
    for telescope, intervalset in intervalsets_by_telescope.items():
        site = telescope.split('.')[2]
        intervals_by_site[site] = intervals_by_site[site].union([intervalset])

    return {site: intervalset.toTupleList() for site, intervalset in intervals_by_site.items()}


def intervals_by_site_to_intervalsets_by_telescope(intervals_by_site: dict, telescopes: list) -> dict:
    """Convert rise_set intervals ordered by site to be ordered by telescope

     `telescopes` must be telescope details for the request that the `intervals_by_site` were
     calculated for.

    Parameters:
        intervals_by_site: rise_set intervals ordered by site
        telescopes: Available telescope details for the request
    Returns:
        rise_set intervals ordered by telescope
    """
    intervalsets_by_telescope = {}
    for telescope in telescopes:
        if telescope not in intervalsets_by_telescope:
            site = telescope.split('.')[2]
            datetime_intervals = []
            for start, end in intervals_by_site[site]:
                datetime_intervals.append({'type': 'start', 'time': start})
                datetime_intervals.append({'type': 'end', 'time': end})
            intervalsets_by_telescope[telescope] = Intervals(datetime_intervals)
    return intervalsets_by_telescope


def filter_out_downtime_from_intervalsets(intervalsets_by_telescope: dict, instrument_type: str) -> dict:
    """Remove downtime intervals.

    Parameters:
        intervalsets_by_telescope: rise_set intervals by telescope
        instrument_type: The configuration's instrument_type (for downtime filtering by instrument_type)
    Returns:
        rise_set intervals by telescope with downtimes filtered out
    """
    downtime_intervals = DowntimeDB.get_downtime_intervals()
    filtered_intervalsets_by_telescope = {}
    for telescope in intervalsets_by_telescope.keys():
        filtered_intervalsets_by_telescope[telescope] = intervalsets_by_telescope[telescope]
        if telescope in downtime_intervals:
            for instrument_type_code, intervals in downtime_intervals[telescope].items():
                if instrument_type_code == 'all' or instrument_type_code.upper() == instrument_type.upper():
                    filtered_intervalsets_by_telescope[telescope] = filtered_intervalsets_by_telescope[telescope].subtract(
                        intervals
                    )
    return filtered_intervalsets_by_telescope


def get_proper_motion(target_dict):
    # The proper motion fields are sometimes not present in HOUR_ANGLE targets
    pm = {'pmra': None, 'pmdec': None}
    if 'proper_motion_ra' in target_dict and target_dict['proper_motion_ra'] is not None:
        pm['pmra'] = ProperMotion(
            Angle(
                degrees=(target_dict['proper_motion_ra'] / 1000.0 / cos(radians(target_dict['dec']))) / 3600.0,
                units='arc'
            ),
            time='year'
        )
    if 'proper_motion_dec' in target_dict and target_dict['proper_motion_dec'] is not None:
        pm['pmdec'] = ProperMotion(
            Angle(
                degrees=(target_dict['proper_motion_dec'] / 1000.0) / 3600.0,
                units='arc'
            ),
            time='year'
        )
    return pm


def get_rise_set_target(target_dict):
    # This is a hack to protect against poorly formatted or empty targets that are submitted directly.
    # TODO: Remove this check when target models are updated to handle when there is no target
    if (
            'type' not in target_dict
            or target_dict['type'].upper() not in TARGET_TYPE_HELPER_MAP
            or not TARGET_TYPE_HELPER_MAP[target_dict['type'].upper()](target_dict).is_valid()
    ):
        return make_hour_angle_target(
            hour_angle=Angle(degrees=0),
            dec=Angle(degrees=0),
        )
    if target_dict['type'] in ['ICRS', 'HOUR_ANGLE']:
        pm = get_proper_motion(target_dict)
        if target_dict['type'] == 'ICRS':
            return make_ra_dec_target(
                ra=Angle(degrees=target_dict['ra']),
                dec=Angle(degrees=target_dict['dec']),
                ra_proper_motion=pm['pmra'],
                dec_proper_motion=pm['pmdec'],
                parallax=target_dict['parallax'],
                rad_vel=0.0,
                epoch=target_dict['epoch']
            )
        elif target_dict['type'] == 'HOUR_ANGLE':
            return make_hour_angle_target(
                hour_angle=Angle(degrees=target_dict['hour_angle']),
                dec=Angle(degrees=target_dict['dec']),
                ra_proper_motion=pm['pmra'],
                dec_proper_motion=pm['pmdec'],
                parallax=target_dict['parallax'],
                epoch=target_dict['epoch']
            )
    elif target_dict['type'] == 'SATELLITE':
        return make_satellite_target(
            alt=target_dict['altitude'],
            az=target_dict['azimuth'],
            diff_alt_rate=target_dict['diff_altitude_rate'],
            diff_az_rate=target_dict['diff_azimuth_rate'],
            diff_alt_accel=target_dict['diff_altitude_acceleration'],
            diff_az_accel=target_dict['diff_azimuth_acceleration'],
            diff_epoch_rate=target_dict['diff_epoch']
        )
    elif target_dict['type'] == 'ORBITAL_ELEMENTS':
        if target_dict['scheme'] == 'MPC_MINOR_PLANET':
            return make_minor_planet_target(
                target_type=target_dict['scheme'],
                epoch=target_dict['epochofel'],
                inclination=target_dict['orbinc'],
                long_node=target_dict['longascnode'],
                arg_perihelion=target_dict['argofperih'],
                semi_axis=target_dict['meandist'],
                eccentricity=target_dict['eccentricity'],
                mean_anomaly=target_dict['meananom']
            )
        elif target_dict['scheme'] == 'MPC_COMET':
            return make_comet_target(
                target_type=target_dict['scheme'],
                epoch=target_dict['epochofel'],
                epochofperih=target_dict['epochofperih'],
                inclination=target_dict['orbinc'],
                long_node=target_dict['longascnode'],
                arg_perihelion=target_dict['argofperih'],
                perihdist=target_dict['perihdist'],
                eccentricity=target_dict['eccentricity'],
            )
        elif target_dict['scheme'] == 'JPL_MAJOR_PLANET':
            return make_major_planet_target(
                target_type=target_dict['scheme'],
                epochofel=target_dict['epochofel'],
                inclination=target_dict['orbinc'],
                long_node=target_dict['longascnode'],
                arg_perihelion=target_dict['argofperih'],
                semi_axis=target_dict['meandist'],
                eccentricity=target_dict['eccentricity'],
                mean_anomaly=target_dict['meananom'],
                dailymot=target_dict['dailymot']
            )
        else:
            raise TypeError('Invalid scheme ' + target_dict['scheme'])
    else:
        raise TypeError('Invalid target type' + target_dict['type'])


def get_distance_between(rs_target_1: dict, rs_target_2: dict, start_time: datetime) -> Angle:
    """Get the angular distance between two ICRS rise_set targets as a rise_set Angle.

    Parameters:
        rs_target_1: First ICRS rise_set target
        rs_target_2: Second ICRS rise_set target
        start_time: Time of computation
    Returns:
         rise_set Angle
    """
    start_tdb = date_to_tdb(start_time)
    apparent_ra_1, apparent_dec_1 = mean_to_apparent(rs_target_1, start_tdb)
    apparent_ra_2, apparent_dec_2 = mean_to_apparent(rs_target_2, start_tdb)
    return angular_distance_between(apparent_ra_1, apparent_dec_1, apparent_ra_2, apparent_dec_2)


def get_rise_set_site(site_detail):
    return {
        'latitude': Angle(degrees=site_detail['latitude']),
        'longitude': Angle(degrees=site_detail['longitude']),
        'horizon': Angle(degrees=site_detail['horizon']),
        'ha_limit_neg': Angle(degrees=site_detail['ha_limit_neg'] * HOURS_PER_DEGREES),
        'ha_limit_pos': Angle(degrees=site_detail['ha_limit_pos'] * HOURS_PER_DEGREES)
    }


def get_rise_set_visibility(rise_set_site, start, end, site_detail):
    return Visibility(
        site=rise_set_site,
        start_date=start,
        end_date=end,
        horizon=site_detail['horizon'],
        ha_limit_neg=site_detail['ha_limit_neg'],
        ha_limit_pos=site_detail['ha_limit_pos'],
        zenith_blind_spot=site_detail['zenith_blind_spot'],
        twilight='nautical'
    )


def get_site_rise_set_intervals(start, end, site_code):
    site_details = configdb.get_sites_with_instrument_type_and_location(site_code=site_code)
    if site_code in site_details:
        site_detail = site_details[site_code]
        rise_set_site = get_rise_set_site(site_detail)
        v = get_rise_set_visibility(rise_set_site, start, end, site_detail)

        return v.get_dark_intervals()

    return []


def realtime_intervals_to_block_for_telescope(start: datetime, end: datetime, site: str, enclosure: str, telescope: str) -> Intervals:
    """Returns an Intervals object containing time intervals to block out realtime observing, per telescope.
       This is meant to be overridden in a custom Observation Portal to add whatever rules are desired for blocking
       realtime sessions.
       
    Parameters:
        start: The start time
        end: The end time
        site: The site code
        enclosure: The enclosure code
        telescope: The telescope code
    Returns:
        Intervals object of time intervals to block realtime sessions.
    """
    return Intervals()


def is_realtime_interval_available_for_telescope(start: datetime, end: datetime, site: str, enclosure: str, telescope: str) -> bool:
    """Returns a boolean if the start/end interval is available at the given telescope
       Takes downtime and dark intervals into account

    Parameters:
        start: The start time
        end: The end time
        site: The site code
        enclosure: The enclosure code
        telescope: The telescope code
    Returns:
        boolean True if the interval is available, False if it fails.
    """
    filtered_dark_intervalset = filtered_dark_intervalset_for_telescope(start, end, site, enclosure, telescope)
    intervals_to_block = import_string(settings.VISIBILITY['realtime_intervals_to_block_for_telescope'])(
        start, end, site, enclosure, telescope
    )
    filtered_dark_intervalset = filtered_dark_intervalset.subtract(intervals_to_block)

    desired_interval = Intervals([(start, end)])
    intersected_interval = filtered_dark_intervalset.intersect([desired_interval])
    return intersected_interval.get_total_time() == desired_interval.get_total_time()


def filtered_dark_intervalset_for_telescope(start: datetime, end: datetime, site: str, enclosure: str, telescope: str) -> Intervals:
    """Returns downtime filtered dark intervals for the given telescope in the time range

    Parameters:
        start: The start time
        end: The end time
        site: The site code
        enclosure: The enclosure code
        telescope: The telescope code
    Returns:
        rise_set intervals with downtimes filtered out for that telescope
    """
    resource = '.'.join([telescope, enclosure, site])
    dark_intervals = get_site_rise_set_intervals(start, end, site)
    dark_intervalset = intervals_by_site_to_intervalsets_by_telescope({site: dark_intervals}, [resource,])
    downtime_intervals = DowntimeDB.get_downtime_intervals()
    filtered_intervalset = dark_intervalset[resource]
    if resource in downtime_intervals:
        for intervals in downtime_intervals[resource].values():
            filtered_intervalset = filtered_intervalset.subtract(intervals)
    return filtered_intervalset<|MERGE_RESOLUTION|>--- conflicted
+++ resolved
@@ -1,11 +1,8 @@
 from math import cos, radians
 from collections import defaultdict
 from datetime import datetime, timedelta
-<<<<<<< HEAD
 from django.utils.module_loading import import_string
-=======
 from django.utils import timezone
->>>>>>> cdc9299b
 from django.core.serializers.json import DjangoJSONEncoder
 from django.conf import settings
 import json
