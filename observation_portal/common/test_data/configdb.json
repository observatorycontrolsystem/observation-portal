--- conflicted
+++ resolved
@@ -718,13 +718,7 @@
                         }
                       ]
                     },
-<<<<<<< HEAD
-                    "optical_element_groups": [
-                    ]
-=======
-                    "filters": "air",
                     "optical_element_groups": []
->>>>>>> 5a798c81
                   },
                   "__str__": "tst.domb.1m0a.nres02-nres02"
                 }
