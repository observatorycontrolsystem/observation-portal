--- conflicted
+++ resolved
@@ -84,14 +84,9 @@
 
 def create_simple_many_requestgroup(user, proposal, n_requests, state='PENDING'):
     operator = 'SINGLE' if n_requests == 1 else 'MANY'
-<<<<<<< HEAD
-    rg = mixer.blend(RequestGroup, state=state, submitter=user, proposal=proposal, operator=operator)
-    for _ in range(n_requests):
-=======
     rg = mixer.blend(RequestGroup, state=state, submitter=user, proposal=proposal, operator=operator,
                      observation_type=RequestGroup.NORMAL)
-    for i in range(n_requests):
->>>>>>> eb9acd32
+    for _ in range(n_requests):
         request = mixer.blend(Request, request_group=rg, state=state)
         mixer.blend(Window, request=request)
         mixer.blend(Location, request=request)
