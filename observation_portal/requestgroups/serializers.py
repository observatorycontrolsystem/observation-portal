--- conflicted
+++ resolved
@@ -411,13 +411,8 @@
             for configuration in data['configurations']:
                 if configuration['instrument_class'] not in valid_instruments:
                     msg = _("Invalid instrument name '{}' at site={}, obs={}, tel={}. \n").format(
-<<<<<<< HEAD
                         configuration['instrument_class'], data.get('location', {}).get('site', 'Any'),
-                        data.get('location', {}).get('observatory', 'Any'),
-=======
-                        configuration['instrument_name'], data.get('location', {}).get('site', 'Any'),
                         data.get('location', {}).get('enclosure', 'Any'),
->>>>>>> 8e947a83
                         data.get('location', {}).get('telescope', 'Any'))
                     msg += _("Valid instruments include: ")
                     for inst_name in valid_instruments:
