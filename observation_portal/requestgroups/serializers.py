import json
import logging
from json import JSONDecodeError

from rest_framework import serializers
from django.utils.translation import ugettext as _
from django.core.exceptions import ObjectDoesNotExist
from django.core.cache import cache
from django.db import transaction
from django.utils import timezone
from django.core.validators import MinValueValidator, MaxValueValidator

from observation_portal.proposals.models import TimeAllocation, Membership
from observation_portal.requestgroups.models import (
    Request, Target, Window, RequestGroup, Location, Configuration, Constraints, InstrumentConfig,
    AcquisitionConfig, GuidingConfig, RegionOfInterest
)
from observation_portal.requestgroups.models import DraftRequestGroup
from observation_portal.common.state_changes import debit_ipp_time, TimeAllocationError, validate_ipp
from observation_portal.requestgroups.target_helpers import TARGET_TYPE_HELPER_MAP
from observation_portal.common.configdb import configdb, ConfigDBException
from observation_portal.requestgroups.duration_utils import (
    get_request_duration, get_request_duration_sum, get_total_duration_dict, OVERHEAD_ALLOWANCE,
    get_instrument_configuration_duration, get_num_exposures, get_semester_in
)
from datetime import timedelta
from observation_portal.common.rise_set_utils import get_filtered_rise_set_intervals_by_site, get_largest_interval

logger = logging.getLogger(__name__)


class ModeValidationHelper:
    """Class used to validate modes of different types"""
    def __init__(self, mode_type, instrument_type, default_modes, modes):
        self._mode_type = mode_type.lower()
        self._instrument_type = instrument_type
        self._default_modes = default_modes
        self._modes = modes
        self._mode_key = 'rotator_mode' if self._mode_type == 'rotator' else 'mode'
        self._modes_by_code = {}

    def _possible_modes(self) -> list:
        possible_modes = []
        if self._mode_type in self._default_modes:
            possible_modes.append(self._default_modes[self._mode_type])
        elif self._mode_type in self._modes:
            # There are modes to choose from. This would normally not happen since defaults should be set.
            possible_modes.extend(self._modes[self._mode_type]['modes'])
        return possible_modes

    def _unavailable_msg(self, config: dict) -> str:
        if self._mode_type in self._modes:
            if not config[self._mode_key].lower() in [m['code'].lower() for m in self._modes[self._mode_type]['modes']]:
                return (
                    f'{self._mode_type.capitalize()} mode {config[self._mode_key]} is not available for '
                    f'instrument type {self._instrument_type}'
                )
        return ''

    def _missing_fields_msg(self, config) -> str:
        missing_fields = []
        mode = configdb.get_mode_with_code(self._instrument_type, config[self._mode_key], self._mode_type)
        if 'required_fields' in mode.get('params', {}):
            for field in mode['params']['required_fields']:
                if 'extra_params' not in config or field not in config['extra_params']:
                    missing_fields.append(field)
        if missing_fields:
            return (
                f'{self._mode_type.capitalize()} Mode {mode["code"]} requires [{", ".join(missing_fields)}] '
                f'set in extra params'
            )
        return ''

    def mode_is_not_set(self, config: dict) -> bool:
        return self._mode_key not in config or not config[self._mode_key]

    def get_mode_to_set(self) -> dict:
        """Choose a mode to set"""
        mode = {'error': '', 'mode': {}}
        possible_modes = self._possible_modes()
        if len(possible_modes) == 1:
            # There is only one mode to choose from, so set that.
            mode['mode'] = possible_modes[0]
        elif len(possible_modes) > 1:
            # There are many possible modes, make the user choose.
            mode['error'] = (
                f'Must set a {self._mode_type} mode, choose '
                f'from {", ".join([mode["code"] for mode in self._modes["guiding"]["modes"]])}'
            )
        return mode

    def get_mode_error_msg(self, config: dict) -> str:
        """Return an error message if there is a problem with the mode"""
        if self._mode_type in self._modes:
            # Check if the mode exists
            unavailable_msg = self._unavailable_msg(config)
            if unavailable_msg:
                return unavailable_msg
            # Check if there are any required params that are not set
            missing_fields_msg = self._missing_fields_msg(config)
            if missing_fields_msg:
                return missing_fields_msg
        return ''


class CadenceSerializer(serializers.Serializer):
    start = serializers.DateTimeField()
    end = serializers.DateTimeField()
    period = serializers.FloatField(validators=[MinValueValidator(0.02)])
    jitter = serializers.FloatField(validators=[MinValueValidator(0.02)])

    def validate_end(self, value):
        if value < timezone.now():
            raise serializers.ValidationError('End time must be in the future')
        return value

    def validate(self, data):
        if data['start'] >= data['end']:
            msg = _("Cadence end '{}' cannot be earlier than cadence start '{}'.").format(data['start'], data['end'])
            raise serializers.ValidationError(msg)
        return data


class ConstraintsSerializer(serializers.ModelSerializer):
    max_airmass = serializers.FloatField(
        default=1.6, validators=[MinValueValidator(1.0), MaxValueValidator(25.0)]  # Duplicated in models.py
    )
    min_lunar_distance = serializers.FloatField(
        default=30.0, validators=[MinValueValidator(0.0), MaxValueValidator(180.0)]  # Duplicated in models.py
    )

    class Meta:
        model = Constraints
        exclude = Constraints.SERIALIZER_EXCLUDE


class RegionOfInterestSerializer(serializers.ModelSerializer):
    class Meta:
        model = RegionOfInterest
        exclude = RegionOfInterest.SERIALIZER_EXCLUDE

    def validate(self, data):
        return data


class InstrumentConfigSerializer(serializers.ModelSerializer):
    fill_window = serializers.BooleanField(required=False, write_only=True)
    rois = RegionOfInterestSerializer(many=True, required=False)

    class Meta:
        model = InstrumentConfig
        exclude = InstrumentConfig.SERIALIZER_EXCLUDE

    def validate(self, data):
        if 'bin_x' in data and not 'bin_y' in data:
            data['bin_y'] = data['bin_x']
        elif 'bin_y' in data and not 'bin_x' in data:
            data['bin_x'] = data['bin_y']

        if 'bin_x' in data and 'bin_y' in data and data['bin_x'] != data['bin_y']:
            raise serializers.ValidationError(_(
                'Currently only square binnings are supported. Please submit with bin_x == bin_y'
            ))
        return data

    def to_representation(self, instance):
        data = super().to_representation(instance)
        if not data['rois']:
            del data['rois']
        return data


class AcquisitionConfigSerializer(serializers.ModelSerializer):
    class Meta:
        model = AcquisitionConfig
        exclude = AcquisitionConfig.SERIALIZER_EXCLUDE

    def validate(self, data):
        return data


class GuidingConfigSerializer(serializers.ModelSerializer):
    class Meta:
        model = GuidingConfig
        exclude = GuidingConfig.SERIALIZER_EXCLUDE

    def validate(self, data):
        return data


class TargetSerializer(serializers.ModelSerializer):
    class Meta:
        model = Target
        exclude = Target.SERIALIZER_EXCLUDE
        extra_kwargs = {
            'name': {'error_messages': {'blank': 'Please provide a name.'}}
        }

    def to_representation(self, instance):
        # Only return data for the specific target type
        data = super().to_representation(instance)
        target_helper = TARGET_TYPE_HELPER_MAP[data['type']](data)
        return {k: data.get(k) for k in target_helper.fields if data.get(k) is not None}

    def validate(self, data):
        target_helper = TARGET_TYPE_HELPER_MAP[data['type']](data)
        if target_helper.is_valid():
            data.update(target_helper.data)
        else:
            raise serializers.ValidationError(target_helper.error_dict)
        return data


class ConfigurationSerializer(serializers.ModelSerializer):
    constraints = ConstraintsSerializer()
    instrument_configs = InstrumentConfigSerializer(many=True)
    acquisition_config = AcquisitionConfigSerializer()
    guiding_config = GuidingConfigSerializer()
    target = TargetSerializer()

    class Meta:
        model = Configuration
        exclude = Configuration.SERIALIZER_EXCLUDE
        read_only_fields = ('priority',)

    def validate_instrument_configs(self, value):
        # TODO: remove this check once we support multiple instrument configs
        if len(value) != 1:
            raise serializers.ValidationError(_(
                'Currently only a single instrument_config is supported. This restriction will be lifted in the future.'
            ))
        if [instrument_config.get('fill_window', False) for instrument_config in value].count(True) > 1:
            raise serializers.ValidationError(_('Only one instrument_config can have `fill_window` set'))
        return value

    def validate_instrument_type(self, value):
        if value and value not in configdb.get_active_instrument_types({}):
            raise serializers.ValidationError(
                _('Invalid instrument type {}. Valid instruments may include: {}').format(
                    value, ', '.join(configdb.get_active_instrument_types({}))
                )
            )
        return value

    def validate(self, data):
        # TODO: Validate the guiding optical elements on the guiding instrument types
        instrument_type = data['instrument_type']
        modes = configdb.get_modes_by_type(instrument_type)
        default_modes = configdb.get_default_modes_by_type(instrument_type)
        guiding_config = data['guiding_config']

        # Validate the guide mode
        guide_validation_helper = ModeValidationHelper('guiding', instrument_type, default_modes, modes)
        if guide_validation_helper.mode_is_not_set(guiding_config):
            guide_mode_to_set = guide_validation_helper.get_mode_to_set()
            if guide_mode_to_set['error']:
                raise serializers.ValidationError(_(guide_mode_to_set['error']))
            if guide_mode_to_set['mode']:
                guiding_config['mode'] = guide_mode_to_set['mode']['code']
            else:
                guiding_config['mode'] = GuidingConfig.OFF

<<<<<<< HEAD
        if configdb.is_spectrograph(data['instrument_type']) and data['type'] not in ['LAMP_FLAT', 'ARC', 'NRES_BIAS', 'NRES_DARK']:
=======
        guide_mode_error_msg = guide_validation_helper.get_mode_error_msg(guiding_config)
        if guide_mode_error_msg:
            raise serializers.ValidationError(_(guide_mode_error_msg))

        if configdb.is_spectrograph(instrument_type) and data['type'] not in ['LAMP_FLAT', 'ARC']:
>>>>>>> 61efe508
            if 'optional' in guiding_config and guiding_config['optional']:
                raise serializers.ValidationError(_(
                    "Guiding cannot be optional on spectrograph instruments for types that are not ARC or LAMP_FLAT."
                ))
            guiding_config['optional'] = False

        if data['type'] in ['LAMP_FLAT', 'ARC', 'AUTO_FOCUS', 'NRES_BIAS', 'NRES_DARK', 'BIAS', 'DARK', 'SCRIPT']:
            # These types of observations should only ever be set to guiding mode OFF, but the acquisition modes for 
            # spectrographs won't necessarily have that mode. Force OFF here.
            data['acquisition_config']['mode'] = AcquisitionConfig.OFF
        else:
            # Validate acquire modes
            acquisition_config = data['acquisition_config']
            acquire_validation_helper = ModeValidationHelper('acquisition', instrument_type, default_modes, modes)
            if acquire_validation_helper.mode_is_not_set(acquisition_config):
                acquire_mode_to_set = acquire_validation_helper.get_mode_to_set()
                if acquire_mode_to_set['error']:
                    raise serializers.ValidationError(_(acquire_mode_to_set['error']))
                if acquire_mode_to_set['mode']:
                    acquisition_config['mode'] = acquire_mode_to_set['mode']['code']
                else:
                    acquisition_config['mode'] = AcquisitionConfig.OFF

            acquire_mode_error_msg = acquire_validation_helper.get_mode_error_msg(acquisition_config)
            if acquire_mode_error_msg:
                raise serializers.ValidationError(_(acquire_mode_error_msg))

        available_optical_elements = configdb.get_optical_elements(instrument_type)
        for instrument_config in data['instrument_configs']:
            # Validate the readout mode and the binning. Readout modes and binning are tied
            # together- If one is set, we can determine the other.
            # TODO: Remove the binning checks when binnings are removed entirely
            readout_validation_helper = ModeValidationHelper('readout', instrument_type, default_modes, modes)
            if readout_validation_helper.mode_is_not_set(instrument_config):
                if 'bin_x' not in instrument_config and 'bin_y' not in instrument_config:
                    # Set the readout mode as well as the binning
                    readout_mode_to_set = readout_validation_helper.get_mode_to_set()
                    if readout_mode_to_set['error']:
                        raise serializers.ValidationError(_(readout_mode_to_set['error']))
                    if readout_mode_to_set['mode']:
                        instrument_config['mode'] = readout_mode_to_set['mode']['code']
                        instrument_config['bin_x'] = readout_mode_to_set['mode']['params']['binning']
                        instrument_config['bin_y'] = readout_mode_to_set['mode']['params']['binning']

                elif 'bin_x' in instrument_config:
                    # A binning is set already - figure out what the readout mode should be from that
                    try:
                        instrument_config['mode'] = configdb.get_readout_mode_with_binning(
                            instrument_type, instrument_config['bin_x']
                        )['code']
                    except ConfigDBException as cdbe:
                        raise serializers.ValidationError(_(str(cdbe)))
            else:
                # A readout mode is set - validate the mode
                readout_error_msg = readout_validation_helper.get_mode_error_msg(instrument_config)
                if readout_error_msg:
                    raise serializers.ValidationError(_(readout_error_msg))

                # At this point the readout mode that is set is valid. Now either set the binnings, or make
                # sure that those that are set are ok
                readout_mode = configdb.get_mode_with_code(instrument_type, instrument_config['mode'], 'readout')
                if 'bin_x' not in instrument_config:
                    instrument_config['bin_x'] = readout_mode['params']['binning']
                    instrument_config['bin_y'] = readout_mode['params']['binning']

                elif instrument_config['bin_x'] != readout_mode['params']['binning']:
                    raise serializers.ValidationError(_(
                        f'Binning {instrument_config["bin_x"]} is not a valid binning for readout mode '
                        f'{instrument_config["mode"]} for instrument type {instrument_type}'
                    ))

            # Validate the rotator modes
            if 'rotator' in modes:
                rotator_mode_validation_helper = ModeValidationHelper('rotator', instrument_type, default_modes, modes)
                if rotator_mode_validation_helper.mode_is_not_set(instrument_config):
                    rotator_mode_to_set = rotator_mode_validation_helper.get_mode_to_set()
                    if rotator_mode_to_set['error']:
                        raise serializers.ValidationError(_(rotator_mode_to_set['error']))
                    if rotator_mode_to_set['mode']:
                        instrument_config['rotator_mode'] = rotator_mode_to_set['mode']['code']

                rotator_error_msg = rotator_mode_validation_helper.get_mode_error_msg(instrument_config)
                if rotator_error_msg:
                    raise serializers.ValidationError(_(rotator_error_msg))

            # Check that the optical elements specified are valid in configdb
            for oe_type, value in instrument_config.get('optical_elements', {}).items():
                plural_type = '{}s'.format(oe_type)
                if plural_type not in available_optical_elements:
                    raise serializers.ValidationError(_("optical_element of type {} is not available on {} instruments"
                                                        .format(oe_type, data['instrument_type'])))
                available_elements = [element['code'].lower() for element in available_optical_elements[plural_type]]
                if plural_type in available_optical_elements and value.lower() not in available_elements:
                    raise serializers.ValidationError(_("optical element {} of type {} is not available".format(
                        value, oe_type
                    )))

            # Also check that any optical element group in configdb is specified in the request unless we are a BIAS or
            # DARK or SCRIPT type observation
            observation_types_without_oe = ['BIAS', 'DARK', 'SCRIPT']
            if data['type'].upper() not in observation_types_without_oe:
                for oe_type in available_optical_elements.keys():
                    singular_type = oe_type[:-1] if oe_type.endswith('s') else oe_type
                    if singular_type not in instrument_config.get('optical_elements', {}):
                        raise serializers.ValidationError(_(
                            f'Must set optical element of type {singular_type} for instrument type {instrument_type}'
                        ))
            # Validate any regions of interest
            if 'rois' in instrument_config:
                max_rois = configdb.get_max_rois(instrument_type)
                ccd_size = configdb.get_ccd_size(instrument_type)
                if len(instrument_config['rois']) > max_rois:
                    raise serializers.ValidationError(_(
                        f'Instrument type {instrument_type} supports up to {max_rois} regions of interest'
                    ))
                for roi in instrument_config['rois']:
                    if 'x1' not in roi and 'x2' not in roi and 'y1' not in roi and 'y2' not in roi:
                        raise serializers.ValidationError(_('Must submit at least one bound for a region of interest'))

                    if 'x1' not in roi:
                        roi['x1'] = 0
                    if 'x2' not in roi:
                        roi['x2'] = ccd_size['x']
                    if 'y1' not in roi:
                        roi['y1'] = 0
                    if 'y2' not in roi:
                        roi['y2'] = ccd_size['y']

                    if roi['x1'] >= roi['x2'] or roi['y1'] >= roi['y2']:
                        raise serializers.ValidationError(_(
                            'Region of interest pixels start must be less than pixels end'
                        ))

                    if roi['x2'] > ccd_size['x'] or roi['y2'] > ccd_size['y']:
                        raise serializers.ValidationError(_(
                            'Regions of interest for instrument type {} must be in range 0<=x<={} and 0<=y<={}'.format(
                                instrument_type, ccd_size['x'], ccd_size['y']
                            ))
                        )

        if data['type'] == 'SCRIPT':
            if (
                    'extra_params' not in data
                    or 'script_name' not in data['extra_params']
                    or not data['extra_params']['script_name']
            ):
                raise serializers.ValidationError(_(
                    'Must specify a script_name in extra_params for SCRIPT configuration type'
                ))

        # Validate the configuration type is available for the instrument requested
        if data['type'] not in configdb.get_configuration_types(instrument_type):
            raise serializers.ValidationError(_(
                f'configuration type {data["type"]} is not valid for instrument type {instrument_type}'
            ))
        return data


class LocationSerializer(serializers.ModelSerializer):
    site = serializers.ChoiceField(choices=configdb.get_site_tuples(), required=False)
    enclosure = serializers.ChoiceField(choices=configdb.get_enclosure_tuples(), required=False)
    telescope = serializers.ChoiceField(choices=configdb.get_telescope_tuples(), required=False)
    telescope_class = serializers.ChoiceField(choices=configdb.get_telescope_class_tuples(), required=True)

    class Meta:
        model = Location
        exclude = Location.SERIALIZER_EXCLUDE

    def validate(self, data):
        if 'enclosure' in data and 'site' not in data:
            raise serializers.ValidationError(_("Must specify a site with an enclosure."))
        if 'telescope' in data and 'enclosure' not in data:
            raise serializers.ValidationError(_("Must specify an enclosure with a telescope."))

        site_data_dict = {site['code']: site for site in configdb.get_site_data()}
        if 'site' in data:
            if data['site'] not in site_data_dict:
                msg = _('Site {} not valid. Valid choices: {}').format(data['site'], ', '.join(site_data_dict.keys()))
                raise serializers.ValidationError(msg)
            enc_set = site_data_dict[data['site']]['enclosure_set']
            enc_dict = {enc['code']: enc for enc in enc_set}
            if 'enclosure' in data:
                if data['enclosure'] not in enc_dict:
                    raise serializers.ValidationError(_(
                        f'Enclosure {data["enclosure"]} not valid. Valid choices: {", ".join(enc_dict.keys())}'
                    ))
                tel_set = enc_dict[data['enclosure']]['telescope_set']
                tel_list = [tel['code'] for tel in tel_set]
                if 'telescope' in data and data['telescope'] not in tel_list:
                    msg = _('Telescope {} not valid. Valid choices: {}').format(data['telescope'], ', '.join(tel_list))
                    raise serializers.ValidationError(msg)

        return data

    def to_representation(self, instance):
        """
        This method is overridden to remove blank fields from serialized output. We could put this into a subclassed
        ModelSerializer if we want it to apply to all our Serializers.
        """
        rep = super().to_representation(instance)
        return {key: val for key, val in rep.items() if val}


class WindowSerializer(serializers.ModelSerializer):
    start = serializers.DateTimeField(required=False)

    class Meta:
        model = Window
        exclude = Window.SERIALIZER_EXCLUDE

    def validate(self, data):
        if 'start' not in data:
            data['start'] = timezone.now()
        if data['end'] <= data['start']:
            msg = _(f"Window end '{data['end']}' cannot be earlier than window start '{data['start']}'")
            raise serializers.ValidationError(msg)

        if not get_semester_in(data['start'], data['end']):
            raise serializers.ValidationError('The observation window does not fit within any defined semester.')
        return data

    def validate_end(self, value):
        if value < timezone.now():
            raise serializers.ValidationError('Window end time must be in the future')
        return value


class RequestSerializer(serializers.ModelSerializer):
    location = LocationSerializer()
    configurations = ConfigurationSerializer(many=True)
    windows = WindowSerializer(many=True)
    cadence = CadenceSerializer(required=False, write_only=True)
    duration = serializers.ReadOnlyField()

    class Meta:
        model = Request
        read_only_fields = (
            'id', 'created', 'duration', 'state',
        )
        exclude = Request.SERIALIZER_EXCLUDE

    def validate_configurations(self, value):
        if not value:
            raise serializers.ValidationError(_('You must specify at least 1 configuration'))

        target = value[0]['target']
        constraints = value[0]['constraints']
        # Set the relative priority of molecules in order
        for i, configuration in enumerate(value):
            configuration['priority'] = i + 1
            # TODO: Remove this once we support multiple targets/constraints
            if configuration['target'] != target:
                raise serializers.ValidationError(_(
                    'Currently only a single target per Request is supported. This restriction will be lifted in '
                    'the future.'
                ))
            if configuration['constraints'] != constraints:
                raise serializers.ValidationError(_(
                    'Currently only a single constraints per Request is supported. This restriction will be '
                    'lifted in the future.'
                ))
        return value

    def validate_windows(self, value):
        if not value:
            raise serializers.ValidationError(_('You must specify at least 1 window'))

        if len(set([get_semester_in(window['start'], window['end']) for window in value])) > 1:
            raise serializers.ValidationError(_('The observation windows must all be in the same semester'))

        return value

    def validate_cadence(self, value):
        if value:
            raise serializers.ValidationError(_('Please use the cadence endpoint to expand your cadence request'))
        return value

    def validate(self, data):
        # check if the instrument specified is allowed
        # TODO: Check if ALL instruments are available at a resource defined by location
        if 'location' in data:
            valid_instruments = configdb.get_active_instrument_types(data.get('location', {}))
            for configuration in data['configurations']:
                if configuration['instrument_type'] not in valid_instruments:
                    msg = _("Invalid instrument type '{}' at site={}, enc={}, tel={}. \n").format(
                        configuration['instrument_type'],
                        data.get('location', {}).get('site', 'Any'),
                        data.get('location', {}).get('enclosure', 'Any'),
                        data.get('location', {}).get('telescope', 'Any')
                    )
                    msg += _("Valid instruments include: ")
                    for inst_name in valid_instruments:
                        msg += inst_name + ', '
                    raise serializers.ValidationError(msg)

        if 'acceptability_threshold' not in data:
            data['acceptability_threshold'] = max(
                [configdb.get_default_acceptability_threshold(configuration['instrument_type'])
                 for configuration in data['configurations']]
            )

        # check that the requests window has enough rise_set visible time to accomodate the requests duration
        if data.get('windows'):
            duration = get_request_duration(data)
            rise_set_intervals_by_site = get_filtered_rise_set_intervals_by_site(data)
            largest_interval = get_largest_interval(rise_set_intervals_by_site)
            for configuration in data['configurations']:
                for instrument_config in configuration['instrument_configs']:
                    if instrument_config.get('fill_window'):
                        configuration_duration = get_instrument_configuration_duration(
                            instrument_config, configuration['instrument_type']
                        )
                        num_exposures = get_num_exposures(
                            instrument_config, configuration['instrument_type'],
                            largest_interval - timedelta(seconds=duration - configuration_duration)
                        )
                        instrument_config['exposure_count'] = num_exposures
                        duration = get_request_duration(data)
                    # delete the fill window attribute, it is only used for this validation
                    try:
                        del instrument_config['fill_window']
                    except KeyError:
                        pass
            if largest_interval.total_seconds() <= 0:
                raise serializers.ValidationError(
                    _(
                        'According to the constraints of the request, the target is never visible within the time '
                        'window. Check that the target is in the nighttime sky. Consider modifying the time '
                        'window or loosening the airmass or lunar separation constraints. If the target is '
                        'non sidereal, double check that the provided elements are correct.'
                    )
                )
            if largest_interval.total_seconds() <= duration:
                raise serializers.ValidationError(
                    (
                        'According to the constraints of the request, the target is visible for a maximum of {0:.2f} '
                        'hours within the time window. This is less than the duration of your request {1:.2f} hours. '
                        'Consider expanding the time window or loosening the airmass or lunar separation constraints.'
                    ).format(
                        largest_interval.total_seconds() / 3600.0,
                        duration / 3600.0
                    )
                )
        return data


class CadenceRequestSerializer(RequestSerializer):
    cadence = CadenceSerializer()
    windows = WindowSerializer(required=False, many=True)

    def validate_cadence(self, value):
        return value

    def validate_windows(self, value):
        if value:
            raise serializers.ValidationError(_('Cadence requests may not contain windows'))

        return value


class RequestGroupSerializer(serializers.ModelSerializer):
    requests = RequestSerializer(many=True)
    submitter = serializers.StringRelatedField(default=serializers.CurrentUserDefault(), read_only=True)
    submitter_id = serializers.CharField(write_only=True, required=False)

    class Meta:
        model = RequestGroup
        fields = '__all__'
        read_only_fields = (
            'id', 'created', 'state', 'modified'
        )
        extra_kwargs = {
            'proposal': {'error_messages': {'null': 'Please provide a proposal.'}},
            'name': {'error_messages': {'blank': 'Please provide a title.'}}
        }

    @transaction.atomic
    def create(self, validated_data):
        request_data = validated_data.pop('requests')

        request_group = RequestGroup.objects.create(**validated_data)

        for r in request_data:
            configurations_data = r.pop('configurations')

            location_data = r.pop('location', {})
            windows_data = r.pop('windows', [])
            request = Request.objects.create(request_group=request_group, **r)

            if validated_data['observation_type'] != RequestGroup.DIRECT:
                Location.objects.create(request=request, **location_data)
                for window_data in windows_data:
                    Window.objects.create(request=request, **window_data)

            for configuration_data in configurations_data:
                instrument_configs_data = configuration_data.pop('instrument_configs')
                acquisition_config_data = configuration_data.pop('acquisition_config')
                guiding_config_data = configuration_data.pop('guiding_config')
                target_data = configuration_data.pop('target')
                constraints_data = configuration_data.pop('constraints')
                configuration = Configuration.objects.create(request=request, **configuration_data)

                AcquisitionConfig.objects.create(configuration=configuration, **acquisition_config_data)
                GuidingConfig.objects.create(configuration=configuration, **guiding_config_data)
                Target.objects.create(configuration=configuration, **target_data)
                Constraints.objects.create(configuration=configuration, **constraints_data)

                for instrument_config_data in instrument_configs_data:
                    rois_data = []
                    if 'rois' in instrument_config_data:
                        rois_data = instrument_config_data.pop('rois')
                    instrument_config = InstrumentConfig.objects.create(configuration=configuration,
                                                                        **instrument_config_data)
                    for roi_data in rois_data:
                        RegionOfInterest.objects.create(instrument_config=instrument_config, **roi_data)

        if validated_data['observation_type'] == RequestGroup.NORMAL:
            debit_ipp_time(request_group)

        logger.info('RequestGroup created', extra={'tags': {
            'user': request_group.submitter.username,
            'tracking_num': request_group.id,
            'name': request_group.name
        }})
        cache.set('observation_portal_last_change_time', timezone.now(), None)

        return request_group

    def validate(self, data):
        # check that the user belongs to the supplied proposal
        user = self.context['request'].user
        if data['proposal'] not in user.proposal_set.all():
            raise serializers.ValidationError(
                _('You do not belong to the proposal you are trying to submit')
            )

        # validation on the operator matching the number of requests
        if data['operator'] == 'SINGLE':
            if len(data['requests']) > 1:
                raise serializers.ValidationError(
                    _("'Single' type requestgroups must have exactly one child request.")
                )
        elif len(data['requests']) == 1:
            raise serializers.ValidationError(
                _("'{}' type requestgroups must have more than one child request.".format(data['operator'].title()))
            )

        # Check that the user has not exceeded the time limit on this membership
        membership = Membership.objects.get(user=user, proposal=data['proposal'])
        if membership.time_limit >= 0:
            duration = sum(d for i, d in get_request_duration_sum(data).items())
            time_to_be_used = user.profile.time_used_in_proposal(data['proposal']) + duration
            if membership.time_limit < time_to_be_used:
                raise serializers.ValidationError(
                    _('This request\'s duration will exceed the time limit set for your account on this proposal.')
                )

        if data['observation_type'] == RequestGroup.DIRECT:
            # Don't do any time accounting stuff if it is a directly scheduled observation
            return data

        try:
            total_duration_dict = get_total_duration_dict(data)
            for tak, duration in total_duration_dict.items():
                time_allocation = TimeAllocation.objects.get(
                    semester=tak.semester,
                    instrument_type=tak.instrument_type,
                    proposal=data['proposal'],
                )
                time_available = 0
                if data['observation_type'] == RequestGroup.NORMAL:
                    time_available = time_allocation.std_allocation - time_allocation.std_time_used
                elif data['observation_type'] == RequestGroup.RAPID_RESPONSE:
                    time_available = time_allocation.rr_allocation - time_allocation.rr_time_used
                    # For Rapid Response observations, check if the end time of the window is within
                    # 24 hours + the duration of the observation
                    for request in data['requests']:
                        windows = request.get('windows')
                        for window in windows:
                            if window.get('start') - timezone.now() > timedelta(seconds=0):
                                raise serializers.ValidationError(
                                    _("The Rapid Response observation window start time cannot be in the future.")
                                )
                            if window.get('end') - timezone.now() > timedelta(seconds=(duration + 86400)):
                                raise serializers.ValidationError(
                                    _(
                                        "A Rapid Response observation must start within the next 24 hours, so the "
                                        "window end time must be within the next (24 hours + the observation duration)"
                                    )
                                )
                elif data['observation_type'] == RequestGroup.TIME_CRITICAL:
                    # Time critical time
                    time_available = time_allocation.tc_allocation - time_allocation.tc_time_used

                if time_available <= 0.0:
                    raise serializers.ValidationError(
                        _("Proposal {} does not have any time left allocated in semester {} on {} instruments").format(
                            data['proposal'], tak.semester, tak.instrument_type)
                    )
                elif time_available * OVERHEAD_ALLOWANCE < (duration / 3600.0):
                    raise serializers.ValidationError(
                        _("Proposal {} does not have enough time allocated in semester {}").format(
                            data['proposal'], tak.semester)
                    )
            # validate the ipp debitting that will take place later
            if data['observation_type'] == RequestGroup.NORMAL:
                validate_ipp(data, total_duration_dict)
        except ObjectDoesNotExist:
            raise serializers.ValidationError(
                _("You do not have sufficient time allocated on the instrument you're requesting for this proposal.")
            )
        except TimeAllocationError as e:
            raise serializers.ValidationError(repr(e))

        return data

    def validate_requests(self, value):
        if not value:
            raise serializers.ValidationError(_('You must specify at least 1 request'))
        return value


class DraftRequestGroupSerializer(serializers.ModelSerializer):
    author = serializers.SlugRelatedField(
        read_only=True,
        slug_field='username',
        default=serializers.CurrentUserDefault()
    )

    class Meta:
        model = DraftRequestGroup
        fields = '__all__'
        read_only_fields = ('author',)

    def validate(self, data):
        if data['proposal'] not in self.context['request'].user.proposal_set.all():
            raise serializers.ValidationError('You are not a member of that proposal')
        return data

    def validate_content(self, data):
        try:
            json.loads(data)
        except JSONDecodeError:
            raise serializers.ValidationError('Content must be valid JSON')
        return data<|MERGE_RESOLUTION|>--- conflicted
+++ resolved
@@ -260,15 +260,11 @@
             else:
                 guiding_config['mode'] = GuidingConfig.OFF
 
-<<<<<<< HEAD
-        if configdb.is_spectrograph(data['instrument_type']) and data['type'] not in ['LAMP_FLAT', 'ARC', 'NRES_BIAS', 'NRES_DARK']:
-=======
         guide_mode_error_msg = guide_validation_helper.get_mode_error_msg(guiding_config)
         if guide_mode_error_msg:
             raise serializers.ValidationError(_(guide_mode_error_msg))
 
-        if configdb.is_spectrograph(instrument_type) and data['type'] not in ['LAMP_FLAT', 'ARC']:
->>>>>>> 61efe508
+        if configdb.is_spectrograph(instrument_type) and data['type'] not in ['LAMP_FLAT', 'ARC', 'NRES_BIAS', 'NRES_DARK']:
             if 'optional' in guiding_config and guiding_config['optional']:
                 raise serializers.ValidationError(_(
                     "Guiding cannot be optional on spectrograph instruments for types that are not ARC or LAMP_FLAT."
