--- conflicted
+++ resolved
@@ -1,15 +1,9 @@
 from math import radians, cos, sin, sqrt
 from copy import deepcopy
 
-<<<<<<< HEAD
-from observation_portal.common.configdb import configdb
-
 
 def expand_dither_pattern(expansion_details):
-=======
 
-def expand_dither_pattern(dither_details):
->>>>>>> bd645f5b
     '''
     Takes in a valid configuration and valid set of dither parameters, and expands the instrument_configs within the
     configuration with offsets to fit the dither pattern details specified.
@@ -19,22 +13,8 @@
     '''
     configuration_dict = expansion_details.get('configuration', {})
     offsets = []
-<<<<<<< HEAD
-    instrument_configs = []
-    instrument_config = configuration_dict.get('instrument_configs', [{}])[0]
-=======
     final_instrument_configs = []
     instrument_configs = configuration_dict.get('instrument_configs', [])
-    pattern = dither_details.get('pattern')
-    if pattern == 'line':
-        offsets = calc_line_offsets(dither_details.get('num_points'), dither_details.get('point_spacing'), dither_details.get('orientation'),
-                                    dither_details.get('center'))
-    elif pattern == 'spiral':
-        offsets = calc_spiral_offsets(dither_details.get('num_points'), dither_details.get('point_spacing'))
-    elif pattern == 'grid':
-        offsets = calc_grid_offsets(dither_details.get('num_rows'), dither_details.get('num_columns'), dither_details.get('point_spacing'),
-                                    dither_details.get('line_spacing'), dither_details.get('orientation'), dither_details.get('center'))
->>>>>>> bd645f5b
 
     offsets = expand_pattern(expansion_details)
 
