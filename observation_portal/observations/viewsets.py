from rest_framework import viewsets, filters
from rest_framework.permissions import IsAdminUser
from rest_framework.decorators import action
from rest_framework.response import Response
from rest_framework.serializers import ValidationError
from django.core.cache import cache
from django.utils import timezone
from django_filters.rest_framework import DjangoFilterBackend

from observation_portal.requestgroups.models import RequestGroup
from observation_portal.observations.models import Observation, ConfigurationStatus
from observation_portal.observations.serializers import (ObservationSerializer, ConfigurationStatusSerializer,
                                                         ScheduleSerializer, CancelObservationsSerializer)
from observation_portal.observations.filters import ObservationFilter, ConfigurationStatusFilter
from observation_portal.common.mixins import ListAsDictMixin, CreateListModelMixin


class ScheduleViewSet(ListAsDictMixin, CreateListModelMixin, viewsets.ModelViewSet):
    permission_classes = (IsAdminUser,)
    http_method_names = ['get', 'post', 'head', 'options']
    serializer_class = ScheduleSerializer
    filter_class = ObservationFilter
    filter_backends = (
        filters.OrderingFilter,
        DjangoFilterBackend
    )
    ordering = ('-id',)

    def perform_create(self, serializer):
        serializer.save(submitter=self.request.user, submitter_id=self.request.user.id)

    def get_queryset(self):
        qs = Observation.objects.all()
        return qs.prefetch_related('request', 'request__configurations', 'request__configurations__instrument_configs',
                                   'request__configurations__target', 'request__request_group__proposal',
                                   'request__configurations__acquisition_config', 'request__request_group',
                                   'request__configurations__guiding_config', 'request__configurations__constraints',
                                   'request__configurations__instrument_configs__rois',
                                   'configuration_statuses', 'configuration_statuses__summary',
                                   'configuration_statuses__configuration',
                                   'request__request_group__submitter').distinct()


class ObservationViewSet(CreateListModelMixin, ListAsDictMixin, viewsets.ModelViewSet):
    permission_classes = (IsAdminUser,)
    http_method_names = ['get', 'post', 'head', 'options']
    serializer_class = ObservationSerializer

    def get_queryset(self):
        qs = Observation.objects.all()
        return qs.prefetch_related('request', 'request__request_group').distinct()

    @action(detail=False, methods=['post'])
    def cancel(self, request):
        """
        Filters a set of observations based on the parameters provided, and then either deletes them if they are 
        scheduled >72 hours in the future, cancels them if they are in the future, or aborts them if they are currently 
        in progress. 
        :param request: 
        :return: 
        """
        cancel_serializer = CancelObservationsSerializer(data=request.data)
        if cancel_serializer.is_valid():
            observations = self.get_queryset()
            if 'ids' in cancel_serializer.data:
                observations = observations.filter(pk__in=cancel_serializer.data['ids'])

            if 'start' in cancel_serializer.data:
                observations = observations.filter(end__gt=cancel_serializer.data['start'])
            if 'end' in cancel_serializer.data:
                observations = observations.filter(start__lt=cancel_serializer.data['end'])
            if 'site' in cancel_serializer.data:
                observations = observations.filter(site=cancel_serializer.data['site'])
            if 'enclosure' in cancel_serializer.data:
                observations = observations.filter(enclosure=cancel_serializer.data['enclosure'])
            if 'telescope' in cancel_serializer.data:
                observations = observations.filter(telescope=cancel_serializer.data['telescope'])
            if not cancel_serializer.data.get('include_normal', True):
                observations = observations.exclude(
                    request__request_group__observation_type__in=[RequestGroup.TIME_CRITICAL, RequestGroup.NORMAL])
            if not cancel_serializer.data.get('include_rr', False):
                observations = observations.exclude(
                    request__request_group__observation_type=RequestGroup.RAPID_RESPONSE)
            if not cancel_serializer.data.get('include_direct', False):
                observations = observations.exclude(request__request_group__observation_type=RequestGroup.DIRECT)
            observations = observations.filter(state__in=['PENDING', 'IN_PROGRESS'])
            # Receive a list of observation id's to cancel
            num_canceled = Observation.cancel(observations)

            return Response({'canceled': num_canceled}, status=200)
        else:
            return Response(cancel_serializer.errors, status=400)

    def create(self, request, *args, **kwargs):
        """ This overrides the create mixin create method, but does the same thing minus the serializing of the
            data into the response at the end
<<<<<<< HEAD
        """
=======
        '''
        cache_key = 'observation_portal_last_schedule_time'
>>>>>>> 2d37138e
        if not isinstance(request.data, list):
            # Just do the default create for the single block case
            created_obs = super().create(request, args, kwargs)
            site = request.data['site']
            cache.set(cache_key + f"_{site}", timezone.now(), None)
            return created_obs
        else:
            serializer = self.get_serializer(data=request.data)
            errors = {}
            try:
                serializer.is_valid(raise_exception=True)
                observations = serializer.save()
            except ValidationError:
                # fall back to individually serializing and saving requests if there are any with errors
                observations = []
                for i, error in enumerate(serializer.errors):
                    if error:
                        errors[i] = error
                    else:
                        individual_serializer = self.get_serializer(data=serializer.initial_data[i])
                        if individual_serializer.is_valid():
                            observations.append(individual_serializer.save())
                        else:
                            errors[i] = individual_serializer.error
            site = request.data[0]['site']
            cache.set(cache_key + f"_{site}", timezone.now(), None)
            return Response({'num_created': len(observations),
                                 'errors': errors}, status=201)


class ConfigurationStatusViewSet(viewsets.ModelViewSet):
    permission_classes = (IsAdminUser,)
    http_method_names = ['get', 'patch']
    serializer_class = ConfigurationStatusSerializer
    filter_class = ConfigurationStatusFilter
    filter_backends = (
        filters.OrderingFilter,
        DjangoFilterBackend
    )
    queryset = ConfigurationStatus.objects.all().prefetch_related('summary')
    ordering = ('-id',)
<|MERGE_RESOLUTION|>--- conflicted
+++ resolved
@@ -94,12 +94,8 @@
     def create(self, request, *args, **kwargs):
         """ This overrides the create mixin create method, but does the same thing minus the serializing of the
             data into the response at the end
-<<<<<<< HEAD
         """
-=======
-        '''
         cache_key = 'observation_portal_last_schedule_time'
->>>>>>> 2d37138e
         if not isinstance(request.data, list):
             # Just do the default create for the single block case
             created_obs = super().create(request, args, kwargs)
