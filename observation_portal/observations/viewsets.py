from rest_framework import viewsets, filters
from rest_framework.permissions import IsAdminUser
from rest_framework.decorators import action
from rest_framework.response import Response
from rest_framework.serializers import ValidationError
from django.core.cache import cache
from django.utils import timezone
from django_filters.rest_framework import DjangoFilterBackend

from observation_portal.requestgroups.models import RequestGroup
from observation_portal.observations.models import Observation, ConfigurationStatus
from observation_portal.observations.serializers import (ObservationSerializer, ConfigurationStatusSerializer,
                                                         ScheduleSerializer, CancelObservationsSerializer)
from observation_portal.observations.filters import ObservationFilter, ConfigurationStatusFilter
from observation_portal.common.mixins import ListAsDictMixin, CreateListModelMixin
from observation_portal.accounts.permissions import IsAdminOrReadOnly, IsDirectUser


def observations_queryset(request):
    if request.user.is_authenticated:
        if request.user.profile.staff_view and request.user.is_staff:
            qs = Observation.objects.all()
        else:
            qs = Observation.objects.filter(request__request_group__proposal__in=request.user.proposal_set.all())
            if request.user.profile.view_authored_requests_only:
                qs = qs.filter(request__request_group__submitter=request.user)
    else:
        qs = Observation.objects.filter(request__request_group__proposal__public=True)
    return qs.prefetch_related(
        'request', 'request__configurations', 'request__configurations__instrument_configs',
        'request__configurations__target', 'request__request_group__proposal',
        'request__configurations__acquisition_config', 'request__request_group',
        'request__configurations__guiding_config', 'request__configurations__constraints',
        'request__configurations__instrument_configs__rois', 'configuration_statuses',
        'configuration_statuses__summary', 'configuration_statuses__configuration', 'request__request_group__submitter'
    ).distinct()


class ScheduleViewSet(ListAsDictMixin, CreateListModelMixin, viewsets.ModelViewSet):
    permission_classes = (IsAdminOrReadOnly | IsDirectUser,)
    http_method_names = ['get', 'post', 'head', 'options']
    serializer_class = ScheduleSerializer
    filter_class = ObservationFilter
    filter_backends = (
        filters.OrderingFilter,
        DjangoFilterBackend
    )
    ordering = ('-id',)

    def perform_create(self, serializer):
        serializer.save(submitter=self.request.user, submitter_id=self.request.user.id)

    def get_queryset(self):
        return observations_queryset(self.request)


class ObservationViewSet(CreateListModelMixin, ListAsDictMixin, viewsets.ModelViewSet):
<<<<<<< HEAD
    permission_classes = (IsAdminOrReadOnly | IsDirectUser,)
    http_method_names = ['get', 'post', 'head', 'options']
=======
    permission_classes = (IsAdminUser,)
    http_method_names = ['get', 'post', 'head', 'options', 'patch']
>>>>>>> d79dd6d8
    filter_class = ObservationFilter
    serializer_class = ObservationSerializer
    filter_backends = (
        filters.OrderingFilter,
        DjangoFilterBackend
    )
    ordering = ('-id',)

    def get_queryset(self):
        return observations_queryset(self.request)

    @action(detail=False, methods=['post'])
    def cancel(self, request):
        """
        Filters a set of observations based on the parameters provided, and then either deletes them if they are
        scheduled >72 hours in the future, cancels them if they are in the future, or aborts them if they are currently
        in progress.
        :param request:
        :return:
        """
        cancel_serializer = CancelObservationsSerializer(data=request.data)
        if cancel_serializer.is_valid():
            observations = self.get_queryset()
            if 'ids' in cancel_serializer.data:
                observations = observations.filter(pk__in=cancel_serializer.data['ids'])
            if 'start' in cancel_serializer.data:
                observations = observations.filter(end__gt=cancel_serializer.data['start'])
            if 'end' in cancel_serializer.data:
                observations = observations.filter(start__lt=cancel_serializer.data['end'])
            if 'site' in cancel_serializer.data:
                observations = observations.filter(site=cancel_serializer.data['site'])
            if 'enclosure' in cancel_serializer.data:
                observations = observations.filter(enclosure=cancel_serializer.data['enclosure'])
            if 'telescope' in cancel_serializer.data:
                observations = observations.filter(telescope=cancel_serializer.data['telescope'])
            if not cancel_serializer.data.get('include_normal', True):
                observations = observations.exclude(
                    request__request_group__observation_type__in=[RequestGroup.TIME_CRITICAL, RequestGroup.NORMAL])
            if not cancel_serializer.data.get('include_rr', False):
                observations = observations.exclude(
                    request__request_group__observation_type=RequestGroup.RAPID_RESPONSE)
            if not cancel_serializer.data.get('include_direct', False):
                observations = observations.exclude(request__request_group__observation_type=RequestGroup.DIRECT)
            if request.user and not request.user.is_staff:
                observations = observations.filter(request__request_group__proposal__direct_submission=True)
            observations = observations.filter(state__in=['PENDING', 'IN_PROGRESS'])
            # Receive a list of observation id's to cancel
            num_canceled = Observation.cancel(observations)

            return Response({'canceled': num_canceled}, status=200)
        else:
            return Response(cancel_serializer.errors, status=400)

    def create(self, request, *args, **kwargs):
        """ This overrides the create mixin create method, but does the same thing minus the serializing of the
            data into the response at the end
        """
        cache_key = 'observation_portal_last_schedule_time'
        if not isinstance(request.data, list):
            # Just do the default create for the single block case
            created_obs = super().create(request, args, kwargs)
            site = request.data['site']
            cache.set(cache_key + f"_{site}", timezone.now(), None)
            return created_obs
        else:
            serializer = self.get_serializer(data=request.data)
            errors = {}
            try:
                serializer.is_valid(raise_exception=True)
                observations = serializer.save()
            except ValidationError:
                # fall back to individually serializing and saving requests if there are any with errors
                observations = []
                for i, error in enumerate(serializer.errors):
                    if error:
                        errors[i] = error
                    else:
                        individual_serializer = self.get_serializer(data=serializer.initial_data[i])
                        if individual_serializer.is_valid():
                            observations.append(individual_serializer.save())
                        else:
                            errors[i] = individual_serializer.error
            site = request.data[0]['site']
            cache.set(cache_key + f"_{site}", timezone.now(), None)
            return Response({'num_created': len(observations), 'errors': errors}, status=201)


class ConfigurationStatusViewSet(viewsets.ModelViewSet):
    permission_classes = (IsAdminUser,)
    http_method_names = ['get', 'patch']
    serializer_class = ConfigurationStatusSerializer
    filter_class = ConfigurationStatusFilter
    filter_backends = (
        filters.OrderingFilter,
        DjangoFilterBackend
    )
    queryset = ConfigurationStatus.objects.all().prefetch_related('summary')
    ordering = ('-id',)<|MERGE_RESOLUTION|>--- conflicted
+++ resolved
@@ -55,13 +55,8 @@
 
 
 class ObservationViewSet(CreateListModelMixin, ListAsDictMixin, viewsets.ModelViewSet):
-<<<<<<< HEAD
     permission_classes = (IsAdminOrReadOnly | IsDirectUser,)
-    http_method_names = ['get', 'post', 'head', 'options']
-=======
-    permission_classes = (IsAdminUser,)
     http_method_names = ['get', 'post', 'head', 'options', 'patch']
->>>>>>> d79dd6d8
     filter_class = ObservationFilter
     serializer_class = ObservationSerializer
     filter_backends = (
