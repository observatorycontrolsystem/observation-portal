from rest_framework import viewsets, filters
from rest_framework.permissions import IsAdminUser
from rest_framework.decorators import action
from rest_framework.response import Response
from rest_framework.serializers import ValidationError
from django.core.cache import cache
from django.utils import timezone
from django_filters.rest_framework import DjangoFilterBackend

from observation_portal.requestgroups.models import RequestGroup
from observation_portal.observations.models import Observation, ConfigurationStatus
from observation_portal.observations.serializers import (ObservationSerializer, ConfigurationStatusSerializer,
                                                         ScheduleSerializer, CancelObservationsSerializer)
from observation_portal.observations.filters import ObservationFilter, ConfigurationStatusFilter
from observation_portal.common.mixins import ListAsDictMixin, CreateListModelMixin
from observation_portal.accounts.permissions import IsAdminOrReadOnly, IsDirectUser


def observations_queryset(request):
    if request.user.is_authenticated:
        if request.user.profile.staff_view and request.user.is_staff:
            qs = Observation.objects.all()
        else:
            qs = Observation.objects.filter(request__request_group__proposal__in=request.user.proposal_set.all())
            if request.user.profile.view_authored_requests_only:
                qs = qs.filter(request__request_group__submitter=request.user)
    else:
        qs = Observation.objects.filter(request__request_group__proposal__public=True)
    return qs.prefetch_related(
        'request', 'request__configurations', 'request__configurations__instrument_configs',
        'request__configurations__target', 'request__request_group__proposal',
        'request__configurations__acquisition_config', 'request__request_group',
        'request__configurations__guiding_config', 'request__configurations__constraints',
        'request__configurations__instrument_configs__rois', 'configuration_statuses',
        'configuration_statuses__summary', 'configuration_statuses__configuration', 'request__request_group__submitter'
    ).distinct()


class ScheduleViewSet(ListAsDictMixin, CreateListModelMixin, viewsets.ModelViewSet):
    permission_classes = (IsAdminOrReadOnly | IsDirectUser,)
    http_method_names = ['get', 'post', 'head', 'options']
    serializer_class = ScheduleSerializer
    filter_class = ObservationFilter
    filter_backends = (
        filters.OrderingFilter,
        DjangoFilterBackend
    )
    ordering = ('-id',)

    def perform_create(self, serializer):
        serializer.save(submitter=self.request.user, submitter_id=self.request.user.id)

    def get_queryset(self):
        return observations_queryset(self.request)


class ObservationViewSet(CreateListModelMixin, ListAsDictMixin, viewsets.ModelViewSet):
    permission_classes = (IsAdminOrReadOnly | IsDirectUser,)
    http_method_names = ['get', 'post', 'head', 'options', 'patch']
    filter_class = ObservationFilter
    serializer_class = ObservationSerializer
    filter_backends = (
        filters.OrderingFilter,
        DjangoFilterBackend
    )
    ordering = ('-id',)

    def get_queryset(self):
<<<<<<< HEAD
        return observations_queryset().prefetch_related('request__windows', 'request__location').distinct()
=======
        return observations_queryset(self.request)
>>>>>>> e8dd08d7

    @action(detail=False, methods=['post'])
    def cancel(self, request):
        """
        Filters a set of observations based on the parameters provided, and then either deletes them if they are
        scheduled >72 hours in the future, cancels them if they are in the future, or aborts them if they are currently
        in progress.
        :param request:
        :return:
        """
        cancel_serializer = CancelObservationsSerializer(data=request.data)
        if cancel_serializer.is_valid():
            observations = self.get_queryset()
            if 'ids' in cancel_serializer.data:
                observations = observations.filter(pk__in=cancel_serializer.data['ids'])
            if 'start' in cancel_serializer.data:
                observations = observations.filter(end__gt=cancel_serializer.data['start'])
            if 'end' in cancel_serializer.data:
                observations = observations.filter(start__lt=cancel_serializer.data['end'])
            if 'site' in cancel_serializer.data:
                observations = observations.filter(site=cancel_serializer.data['site'])
            if 'enclosure' in cancel_serializer.data:
                observations = observations.filter(enclosure=cancel_serializer.data['enclosure'])
            if 'telescope' in cancel_serializer.data:
                observations = observations.filter(telescope=cancel_serializer.data['telescope'])
            if not cancel_serializer.data.get('include_normal', True):
                observations = observations.exclude(
                    request__request_group__observation_type__in=[RequestGroup.TIME_CRITICAL, RequestGroup.NORMAL])
            if not cancel_serializer.data.get('include_rr', False):
                observations = observations.exclude(
                    request__request_group__observation_type=RequestGroup.RAPID_RESPONSE)
            if not cancel_serializer.data.get('include_direct', False):
                observations = observations.exclude(request__request_group__observation_type=RequestGroup.DIRECT)
            if request.user and not request.user.is_staff:
                observations = observations.filter(request__request_group__proposal__direct_submission=True)
            observations = observations.filter(state__in=['PENDING', 'IN_PROGRESS'])
            # Receive a list of observation id's to cancel
            num_canceled = Observation.cancel(observations)

            return Response({'canceled': num_canceled}, status=200)
        else:
            return Response(cancel_serializer.errors, status=400)

    def create(self, request, *args, **kwargs):
        """ This overrides the create mixin create method, but does the same thing minus the serializing of the
            data into the response at the end
        """
        cache_key = 'observation_portal_last_schedule_time'
        if not isinstance(request.data, list):
            # Just do the default create for the single block case
            created_obs = super().create(request, args, kwargs)
            site = request.data['site']
            cache.set(cache_key + f"_{site}", timezone.now(), None)
            return created_obs
        else:
            serializer = self.get_serializer(data=request.data)
            errors = {}
            try:
                serializer.is_valid(raise_exception=True)
                observations = serializer.save()
            except ValidationError:
                # fall back to individually serializing and saving requests if there are any with errors
                observations = []
                for i, error in enumerate(serializer.errors):
                    if error:
                        errors[i] = error
                    else:
                        individual_serializer = self.get_serializer(data=serializer.initial_data[i])
                        if individual_serializer.is_valid():
                            observations.append(individual_serializer.save())
                        else:
                            errors[i] = individual_serializer.error
            site = request.data[0]['site']
            cache.set(cache_key + f"_{site}", timezone.now(), None)
            return Response({'num_created': len(observations), 'errors': errors}, status=201)


class ConfigurationStatusViewSet(viewsets.ModelViewSet):
    permission_classes = (IsAdminUser,)
    http_method_names = ['get', 'patch']
    serializer_class = ConfigurationStatusSerializer
    filter_class = ConfigurationStatusFilter
    filter_backends = (
        filters.OrderingFilter,
        DjangoFilterBackend
    )
    queryset = ConfigurationStatus.objects.all().prefetch_related('summary')
    ordering = ('-id',)<|MERGE_RESOLUTION|>--- conflicted
+++ resolved
@@ -66,11 +66,7 @@
     ordering = ('-id',)
 
     def get_queryset(self):
-<<<<<<< HEAD
         return observations_queryset().prefetch_related('request__windows', 'request__location').distinct()
-=======
-        return observations_queryset(self.request)
->>>>>>> e8dd08d7
 
     @action(detail=False, methods=['post'])
     def cancel(self, request):
