from rest_framework import serializers
from django.utils import timezone
from django.core.cache import cache
from django.db import transaction
from django.utils.translation import ugettext as _

from observation_portal.common.configdb import configdb
from observation_portal.observations.models import Observation, ConfigurationStatus, Summary
from observation_portal.requestgroups.serializers import (RequestSerializer, RequestGroupSerializer,
                                                          ConfigurationSerializer, TargetSerializer)
from observation_portal.requestgroups.models import RequestGroup, AcquisitionConfig, GuidingConfig, Target
from observation_portal.proposals.models import Proposal

import logging

logger = logging.getLogger()


class SummarySerializer(serializers.ModelSerializer):
    class Meta:
        model = Summary
        fields = ('start', 'end', 'state', 'reason', 'time_completed', 'events')


class ConfigurationStatusSerializer(serializers.ModelSerializer):
    TERMINAL_STATES = ['COMPLETED', 'ABORTED', 'FAILED']
    summary = SummarySerializer(required=False)
    instrument_name = serializers.CharField(required=False)
    guide_camera_name = serializers.CharField(required=False)

    class Meta:
        model = ConfigurationStatus
        exclude = ('observation', 'modified', 'created')

    def validate(self, data):
        data = super().validate(data)
        if self.context.get('request').method == 'PATCH':
            # For a partial update, don't try to validate the field set
            return data

        if ('guide_camera_name' in data and
                not configdb.is_valid_guider_for_instrument_name(data['instrument_name'], data['guide_camera_name'])):
            raise serializers.ValidationError(_('{} is not a valid guide camera for {}'.format(
                data['guide_camera_name'], data['instrument_name']
            )))
        return data

    def update(self, instance, validated_data):
        update_fields = ['state']
        if instance.state not in ConfigurationStatusSerializer.TERMINAL_STATES:
            instance.state = validated_data.get('state', instance.state)
            instance.save(update_fields=update_fields)

        if 'summary' in validated_data:
            summary_serializer = SummarySerializer(data=validated_data['summary'])
            if summary_serializer.is_valid(raise_exception=True):
                summary = validated_data.get('summary')
                Summary.objects.update_or_create(
                    configuration_status=instance,
                    defaults={'reason': summary.get('reason', ''),
                              'start': summary.get('start'),
                              'end': summary.get('end'),
                              'state': summary.get('state'),
                              'time_completed': summary.get('time_completed'),
                              'events': summary.get('events', {})
                              }
                )

        return instance


class ObservationTargetSerializer(serializers.ModelSerializer):
    class Meta:
        model = Target
        exclude = Target.SERIALIZER_EXCLUDE

    def to_representation(self, instance):
        data = super().to_representation(instance)
        return {k: v for k, v in data.items() if v is not None}


class ObservationConfigurationSerializer(ConfigurationSerializer):
    instrument_name = serializers.CharField(required=False, write_only=True)
    guide_camera_name = serializers.CharField(required=False, write_only=True)
    target = ObservationTargetSerializer()

    def validate_instrument_type(self, value):
        # Check with ALL instrument type instead of just schedulable ones
        if not configdb.is_valid_instrument_type(value):
            raise serializers.ValidationError(_("Invalid Instrument Type {}".format(value)))
        return value

    def validate(self, data):
        # Currently don't validate configuration params for direct submissions until we add unschedulable flag to
        # generic modes in configdb
        # validated_data = super().validate(data)
        validated_data = data
        if validated_data['type'] not in ['BIAS', 'DARK', 'SKY_FLAT', 'NRES_BIAS', 'NRES_DARK']:
            target_serializer = TargetSerializer(data=validated_data['target'])
            if not target_serializer.is_valid():
                raise serializers.ValidationError(target_serializer.errors)
        return validated_data


class ObserveRequestSerializer(RequestSerializer):
    configurations = ObservationConfigurationSerializer(many=True)
    windows = None
    location = None

    def to_representation(self, instance):
        data = super().to_representation(instance)
        # remove the location and window sections
        if 'location' in data:
            del data['location']
        if 'windows' in data:
            del data['windows']
        return data


class ObserveRequestGroupSerializer(RequestGroupSerializer):
    request = ObserveRequestSerializer()
    requests = None

    def validate(self, data):
        data['requests'] = [data['request'], ]
        del data['request']
        data = super().validate(data)
        return data


class ScheduleSerializer(serializers.ModelSerializer):
    """ Used to validate direct-submitted observations """
    configuration_statuses = ConfigurationStatusSerializer(many=True, read_only=True)
    request = ObserveRequestSerializer()
    proposal = serializers.CharField(write_only=True)
    name = serializers.CharField(write_only=True)
    site = serializers.ChoiceField(choices=configdb.get_site_tuples())
    enclosure = serializers.ChoiceField(choices=configdb.get_enclosure_tuples())
    telescope = serializers.ChoiceField(choices=configdb.get_telescope_tuples())
    state = serializers.ReadOnlyField()

    class Meta:
        model = Observation
        fields = ('site', 'enclosure', 'telescope', 'start', 'end', 'state', 'configuration_statuses', 'request',
                  'proposal', 'priority', 'name', 'id', 'modified')
        read_only_fields = ('modified', 'id', 'configuration_statuses')

    def validate_end(self, value):
        if value < timezone.now():
            raise serializers.ValidationError(_("End time must be in the future"))
        return value

    def validate_proposal(self, value):
        try:
            proposal = Proposal.objects.get(id=value)
        except Proposal.DoesNotExist:
            raise serializers.ValidationError(_("Proposal {} does not exist".format(value)))
        if not proposal.direct_submission:
            raise serializers.ValidationError(_("Proposal {} is not allowed to submit observations directly".format(
                value
            )))
        return value

    def validate(self, data):
        # Validate the observation times
        if data['end'] <= data['start']:
            raise serializers.ValidationError(_("End time must be after start time"))

        # Validate the site/obs/tel is a valid combination with the instrument class requested
        allowable_instruments = configdb.get_instruments_at_location(
            data['site'], data['enclosure'], data['telescope']
        )
        for configuration in data['request']['configurations']:
            if configuration['instrument_type'].lower() not in allowable_instruments['types']:
                raise serializers.ValidationError(_("instrument type {} is not available at {}.{}.{}".format(
                    configuration['instrument_type'], data['site'], data['enclosure'], data['telescope']
                )))
            if not configuration.get('instrument_name', ''):
                instrument_names = configdb.get_instrument_names(
                    configuration['instrument_type'], data['site'], data['enclosure'], data['telescope']
                )
                if len(instrument_names) > 1:
                    raise serializers.ValidationError(_(
                        'There is more than one valid instrument on the specified telescope, please select from: {}'
                        .format(instrument_names)
                    ))
                else:
                    configuration['instrument_name'] = instrument_names.pop()
            elif configuration['instrument_name'].lower() not in allowable_instruments['names']:
                raise serializers.ValidationError(_(
                    '{} is not an available {} instrument on {}.{}.{}, available instruments are: {}'.format(
                        configuration['instrument_name'], configuration['instrument_type'], data['site'],
                        data['enclosure'], data['telescope'], allowable_instruments['names']
                    )
                ))

            # Also check the guide and acquisition cameras are valid if specified
            # But only if the guide mode is set
            if (
                    configuration['guiding_config'].get('mode', GuidingConfig.OFF) != GuidingConfig.OFF or
                    configuration['acquisition_config'].get('mode', AcquisitionConfig.OFF) != AcquisitionConfig.OFF
            ):
                if not configuration.get('guide_camera_name', ''):
                    if (
                        'extra_params' in configuration
                        and 'self_guide' in configuration['extra_params']
                        and configuration['extra_params']['self_guide']
                    ):
                        configuration['guide_camera_name'] = configuration['instrument_name']
                    else:
                        configuration['guide_camera_name'] = configdb.get_guider_for_instrument_name(
                            configuration['instrument_name']
                        )
                if not configdb.is_valid_guider_for_instrument_name(configuration['instrument_name'],
                                                                    configuration['guide_camera_name']):
                    raise serializers.ValidationError(_("Invalid guide camera {} for instrument {}".format(
                        configuration['guide_camera_name'],
                        configuration['instrument_name']
                    )))
            else:
                configuration['guide_camera_name'] = ''

        # Add in the request group defaults for an observation
        data['observation_type'] = RequestGroup.DIRECT
        data['operator'] = 'SINGLE'
        data['ipp_value'] = 1.0
        return data

    def create(self, validated_data):
        # separate out the observation and request_group fields
        OBS_FIELDS = ['site', 'enclosure', 'telescope', 'start', 'end', 'priority']
        obs_fields = {}
        for field in OBS_FIELDS:
            if field in validated_data:
                obs_fields[field] = validated_data[field]
                del validated_data[field]

        # pull out the instrument_names to store later
        config_instrument_names = []
        for configuration in validated_data['request']['configurations']:
            config_instrument_names.append((configuration['instrument_name'], configuration['guide_camera_name']))
            del configuration['instrument_name']
            del configuration['guide_camera_name']

        with transaction.atomic():
            rgs = ObserveRequestGroupSerializer(data=validated_data, context=self.context)
            rgs.is_valid(True)
            rg = rgs.save()

            observation = Observation.objects.create(request=rg.requests.first(), **obs_fields)

            for i, config in enumerate(rg.requests.first().configurations.all()):
                ConfigurationStatus.objects.create(
                    configuration=config,
                    observation=observation,
                    instrument_name=config_instrument_names[i][0],
                    guide_camera_name=config_instrument_names[i][1]
                )
        return observation

    def to_representation(self, instance):
        data = super().to_representation(instance)
        # Add in the indirect fields from the requestgroup parent
        data['proposal'] = instance.request.request_group.proposal.id
        data['submitter'] = instance.request.request_group.submitter.username
        data['name'] = instance.request.request_group.name
        data['ipp_value'] = instance.request.request_group.ipp_value
        data['observation_type'] = instance.request.request_group.observation_type
        data['request_group_id'] = instance.request.request_group.id

        # Move the configuration statuses inline with their corresponding configuration section
        config_statuses = data.get('configuration_statuses', [])
        config_status_by_id = {cs['configuration']: cs for cs in config_statuses}
        for config in data['request']['configurations']:
            id = config['id']
            if id in config_status_by_id:
                del config_status_by_id[id]['configuration']
                config['configuration_status'] = config_status_by_id[id]['id']
                del config_status_by_id[id]['id']
                config.update(config_status_by_id[id])
        del data['configuration_statuses']
        return data


class ObservationSerializer(serializers.ModelSerializer):
    configuration_statuses = ConfigurationStatusSerializer(many=True)

    class Meta:
        model = Observation
        fields = ('site', 'enclosure', 'telescope', 'start', 'end', 'priority', 'configuration_statuses', 'request')

    def validate(self, data):
<<<<<<< HEAD
        # If the user is not staff, check that they are allowed to create this observation
        user = self.context['request'].user
        proposal = data['request'].request_group.proposal
        if not user.is_staff and proposal not in user.proposal_set.filter(direct_submission=True):
            raise serializers.ValidationError(_(
                'Non staff users can only create observations on proposals they belong to that allow direct submission'
            ))
=======
        if self.context.get('request').method == 'PATCH':
            # For a partial update, only validate that the 'end' field is set, and that it is > now
            if 'end' not in data:
                raise serializers.ValidationError(_('Observation update must include `end` field'))
            if data['end'] <= timezone.now():
                raise serializers.ValidationError(_('Updated end time must be in the future'))
            return data
>>>>>>> d79dd6d8

        if data['end'] <= data['start']:
            raise serializers.ValidationError(_('End time must be after start time'))

        # Validate that the start and end times are in one of the requests windows
        in_a_window = False
        for window in data['request'].windows.all():
            if data['start'] >= window.start.replace(microsecond=0) and data['end'] <= window.end:
                in_a_window = True
                break

        if not in_a_window:
            raise serializers.ValidationError(_(
                'The start {} and end {} times do not fall within any window of the request'.format(
<<<<<<< HEAD
                    data['start'].isoformat(),
                    data['end'].isoformat()
                )
            ))
=======
                    data['start'].isoformat(), data['end'].isoformat())
            ))

>>>>>>> d79dd6d8
        # Validate that the site, enclosure, and telescope match the location of the request
        if (
            data['request'].location.site and data['request'].location.site != data['site'] or
            data['request'].location.enclosure and data['request'].location.enclosure != data['enclosure'] or
            data['request'].location.telescope and data['request'].location.telescope != data['telescope'] or
            data['request'].location.telescope_class != data['telescope'][0:3]
        ):
            raise serializers.ValidationError(_('{}.{}.{} does not match the request location'.format(
                data['site'], data['enclosure'], data['telescope']
            )))

        # Validate that the site, enclosure, telescope has the appropriate instrument
        available_instruments = configdb.get_instruments_at_location(
            data['site'], data['enclosure'], data['telescope'], only_schedulable=False
        )
        for configuration in data['request'].configurations.all():
            if configuration.instrument_type.lower() not in available_instruments['types']:
                raise serializers.ValidationError(_('Instrument type {} not available at {}.{}.{}'.format(
                    configuration.instrument_type, data['site'], data['enclosure'], data['telescope']
                )))

        for configuration_status in data['configuration_statuses']:
            if configuration_status['instrument_name'].lower() not in available_instruments['names']:
                raise serializers.ValidationError(_('Instrument {} not available at {}.{}.{}'.format(
                    configuration_status['instrument_name'], data['site'], data['enclosure'], data['telescope']
                )))

        return data

    def update(self, instance, validated_data):
        if validated_data['end'] > instance.start:
            # Only update the end time if it is > start time
            old_end_time = instance.end
            instance.end = validated_data['end']
            instance.save()
            # Cancel observations that used to be under this observation
            if instance.end > old_end_time:
                observations = Observation.objects.filter(
                    site=instance.site,
                    enclosure=instance.enclosure,
                    telescope=instance.telescope,
                    start__lte=instance.end,
                    start__gte=old_end_time,
                    state='PENDING'
                )
                if instance.request.request_group.observation_type != RequestGroup.RAPID_RESPONSE:
                    observations = observations.exclude(
                        request__request_group__observation_type=RequestGroup.RAPID_RESPONSE
                    )
                num_canceled = Observation.cancel(observations)
                logger.info(
                    f"updated end time for observation {instance.id} to {instance.end}. Canceled {num_canceled} overlapping observations.")
            cache.set('observation_portal_last_change_time', timezone.now(), None)

        return instance

    def create(self, validated_data):
        configuration_statuses = validated_data.pop('configuration_statuses')
        with transaction.atomic():
            observation = Observation.objects.create(**validated_data)
            for configuration_status in configuration_statuses:
                ConfigurationStatus.objects.create(observation=observation, **configuration_status)
        return observation


class CancelObservationsSerializer(serializers.Serializer):
    ids = serializers.ListField(child=serializers.IntegerField(), min_length=1, required=False)
    start = serializers.DateTimeField(required=False)
    end = serializers.DateTimeField(required=False)
    site = serializers.CharField(required=False)
    enclosure = serializers.CharField(required=False)
    telescope = serializers.CharField(required=False)
    include_normal = serializers.BooleanField(required=False, default=True)
    include_rr = serializers.BooleanField(required=False, default=False)
    include_direct = serializers.BooleanField(required=False, default=False)

    def validate(self, data):
        if 'ids' not in data and ('start' not in data or 'end' not in data):
            raise serializers.ValidationError("Must include either an observation id list or a start and end time")

        return data<|MERGE_RESOLUTION|>--- conflicted
+++ resolved
@@ -290,7 +290,6 @@
         fields = ('site', 'enclosure', 'telescope', 'start', 'end', 'priority', 'configuration_statuses', 'request')
 
     def validate(self, data):
-<<<<<<< HEAD
         # If the user is not staff, check that they are allowed to create this observation
         user = self.context['request'].user
         proposal = data['request'].request_group.proposal
@@ -298,7 +297,7 @@
             raise serializers.ValidationError(_(
                 'Non staff users can only create observations on proposals they belong to that allow direct submission'
             ))
-=======
+
         if self.context.get('request').method == 'PATCH':
             # For a partial update, only validate that the 'end' field is set, and that it is > now
             if 'end' not in data:
@@ -306,7 +305,6 @@
             if data['end'] <= timezone.now():
                 raise serializers.ValidationError(_('Updated end time must be in the future'))
             return data
->>>>>>> d79dd6d8
 
         if data['end'] <= data['start']:
             raise serializers.ValidationError(_('End time must be after start time'))
@@ -321,16 +319,10 @@
         if not in_a_window:
             raise serializers.ValidationError(_(
                 'The start {} and end {} times do not fall within any window of the request'.format(
-<<<<<<< HEAD
-                    data['start'].isoformat(),
-                    data['end'].isoformat()
+                    data['start'].isoformat(), data['end'].isoformat()
                 )
             ))
-=======
-                    data['start'].isoformat(), data['end'].isoformat())
-            ))
-
->>>>>>> d79dd6d8
+
         # Validate that the site, enclosure, and telescope match the location of the request
         if (
             data['request'].location.site and data['request'].location.site != data['site'] or
