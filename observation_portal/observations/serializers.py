from rest_framework import serializers
from django.utils import timezone
<<<<<<< HEAD
from django.core.cache import cache
=======
from django.db import transaction
>>>>>>> 6273b441
from django.utils.translation import ugettext as _

from observation_portal.common.configdb import configdb
from observation_portal.observations.models import Observation, ConfigurationStatus, Summary
from observation_portal.requestgroups.serializers import (RequestSerializer, RequestGroupSerializer,
                                                          ConfigurationSerializer, TargetSerializer)
from observation_portal.requestgroups.models import RequestGroup, AcquisitionConfig, GuidingConfig, Target
from observation_portal.proposals.models import Proposal

import logging

logger = logging.getLogger()


class SummarySerializer(serializers.ModelSerializer):
    class Meta:
        model = Summary
        fields = ('start', 'end', 'state', 'reason', 'time_completed', 'events')


class ConfigurationStatusSerializer(serializers.ModelSerializer):
    TERMINAL_STATES = ['COMPLETED', 'ABORTED', 'FAILED']
    summary = SummarySerializer(required=False)
    instrument_name = serializers.CharField(required=False)
    guide_camera_name = serializers.CharField(required=False)

    class Meta:
        model = ConfigurationStatus
        exclude = ('observation', 'modified', 'created')

    def validate(self, data):
        data = super().validate(data)
        if self.context.get('request').method == 'PATCH':
            # For a partial update, don't try to validate the field set
            return data

        if ('guide_camera_name' in data and
                not configdb.is_valid_guider_for_instrument_name(data['instrument_name'], data['guide_camera_name'])):
            raise serializers.ValidationError(_('{} is not a valid guide camera for {}'.format(
                data['guide_camera_name'], data['instrument_name']
            )))
        return data

    def update(self, instance, validated_data):
        update_fields = ['state']
        if instance.state not in ConfigurationStatusSerializer.TERMINAL_STATES:
            instance.state = validated_data.get('state', instance.state)
            instance.save(update_fields=update_fields)

        if 'summary' in validated_data:
            summary_serializer = SummarySerializer(data=validated_data['summary'])
            if summary_serializer.is_valid(raise_exception=True):
                summary = validated_data.get('summary')
                Summary.objects.update_or_create(
                    configuration_status=instance,
                    defaults={'reason': summary.get('reason', ''),
                              'start': summary.get('start'),
                              'end': summary.get('end'),
                              'state': summary.get('state'),
                              'time_completed': summary.get('time_completed'),
                              'events': summary.get('events', {})
                              }
                )

        return instance


class ObservationTargetSerializer(serializers.ModelSerializer):
    class Meta:
        model = Target
        exclude = Target.SERIALIZER_EXCLUDE

    def to_representation(self, instance):
        data = super().to_representation(instance)
        return {k: v for k, v in data.items() if v is not None}


class ObservationConfigurationSerializer(ConfigurationSerializer):
    instrument_name = serializers.CharField(required=False, write_only=True)
    guide_camera_name = serializers.CharField(required=False, write_only=True)
    target = ObservationTargetSerializer()

    def validate_instrument_type(self, value):
        # Check with ALL instrument type instead of just schedulable ones
        if not configdb.is_valid_instrument_type(value):
            raise serializers.ValidationError(_("Invalid Instrument Type {}".format(value)))
        return value

    def validate(self, data):
        # Currently don't validate configuration params for direct submissions until we add unschedulable flag to
        # generic modes in configdb
        # validated_data = super().validate(data)
        validated_data = data
        if validated_data['type'] not in ['BIAS', 'DARK', 'SKY_FLAT', 'NRES_BIAS', 'NRES_DARK']:
            target_serializer = TargetSerializer(data=validated_data['target'])
            if not target_serializer.is_valid():
                raise serializers.ValidationError(target_serializer.errors)
        return validated_data


class ObserveRequestSerializer(RequestSerializer):
    configurations = ObservationConfigurationSerializer(many=True)
    windows = None
    location = None

    def to_representation(self, instance):
        data = super().to_representation(instance)
        # remove the location and window sections
        if 'location' in data:
            del data['location']
        if 'windows' in data:
            del data['windows']
        return data


class ObserveRequestGroupSerializer(RequestGroupSerializer):
    request = ObserveRequestSerializer()
    requests = None

    def validate(self, data):
        data['requests'] = [data['request'], ]
        del data['request']
        data = super().validate(data)
        return data


class ScheduleSerializer(serializers.ModelSerializer):
    """ Used to validate direct-submitted observations """
    configuration_statuses = ConfigurationStatusSerializer(many=True, read_only=True)
    request = ObserveRequestSerializer()
    proposal = serializers.CharField(write_only=True)
    name = serializers.CharField(write_only=True)
    site = serializers.ChoiceField(choices=configdb.get_site_tuples())
    enclosure = serializers.ChoiceField(choices=configdb.get_enclosure_tuples())
    telescope = serializers.ChoiceField(choices=configdb.get_telescope_tuples())
    state = serializers.ReadOnlyField()

    class Meta:
        model = Observation
        fields = ('site', 'enclosure', 'telescope', 'start', 'end', 'state', 'configuration_statuses', 'request',
                  'proposal', 'priority', 'name', 'id', 'modified')
        read_only_fields = ('modified', 'id', 'configuration_statuses')

    def validate_end(self, value):
        if value < timezone.now():
            raise serializers.ValidationError(_("End time must be in the future"))
        return value

    def validate_proposal(self, value):
        try:
            proposal = Proposal.objects.get(id=value)
        except Proposal.DoesNotExist:
            raise serializers.ValidationError(_("Proposal {} does not exist".format(value)))
        if not proposal.direct_submission:
            raise serializers.ValidationError(_("Proposal {} is not allowed to submit observations directly".format(
                value
            )))
        return value

    def validate(self, data):
        # Validate the observation times
        if data['end'] <= data['start']:
            raise serializers.ValidationError(_("End time must be after start time"))

        # Validate the site/obs/tel is a valid combination with the instrument class requested
        allowable_instruments = configdb.get_instruments_at_location(
            data['site'], data['enclosure'], data['telescope']
        )
        for configuration in data['request']['configurations']:
            if configuration['instrument_type'].lower() not in allowable_instruments['types']:
                raise serializers.ValidationError(_("instrument type {} is not available at {}.{}.{}".format(
                    configuration['instrument_type'], data['site'], data['enclosure'], data['telescope']
                )))
            if not configuration.get('instrument_name', ''):
                instrument_names = configdb.get_instrument_names(
                    configuration['instrument_type'], data['site'], data['enclosure'], data['telescope']
                )
                if len(instrument_names) > 1:
                    raise serializers.ValidationError(_(
                        'There is more than one valid instrument on the specified telescope, please select from: {}'
                        .format(instrument_names)
                    ))
                else:
                    configuration['instrument_name'] = instrument_names.pop()
            elif configuration['instrument_name'].lower() not in allowable_instruments['names']:
                raise serializers.ValidationError(_(
                    '{} is not an available {} instrument on {}.{}.{}, available instruments are: {}'.format(
                        configuration['instrument_name'], configuration['instrument_type'], data['site'],
                        data['enclosure'], data['telescope'], allowable_instruments['names']
                    )
                ))

            # Also check the guide and acquisition cameras are valid if specified
            # But only if the guide mode is set
            if (
                    configuration['guiding_config'].get('mode', GuidingConfig.OFF) != GuidingConfig.OFF or
                    configuration['acquisition_config'].get('mode', AcquisitionConfig.OFF) != AcquisitionConfig.OFF
            ):
                if not configuration.get('guide_camera_name', ''):
                    if (
                        'extra_params' in configuration
                        and 'self_guide' in configuration['extra_params']
                        and configuration['extra_params']['self_guide']
                    ):
                        configuration['guide_camera_name'] = configuration['instrument_name']
                    else:
                        configuration['guide_camera_name'] = configdb.get_guider_for_instrument_name(
                            configuration['instrument_name']
                        )
                if not configdb.is_valid_guider_for_instrument_name(configuration['instrument_name'],
                                                                    configuration['guide_camera_name']):
                    raise serializers.ValidationError(_("Invalid guide camera {} for instrument {}".format(
                        configuration['guide_camera_name'],
                        configuration['instrument_name']
                    )))
            else:
                configuration['guide_camera_name'] = ''

        # Add in the request group defaults for an observation
        data['observation_type'] = RequestGroup.DIRECT
        data['operator'] = 'SINGLE'
        data['ipp_value'] = 1.0
        return data

    def create(self, validated_data):
        # separate out the observation and request_group fields
        OBS_FIELDS = ['site', 'enclosure', 'telescope', 'start', 'end', 'priority']
        obs_fields = {}
        for field in OBS_FIELDS:
            if field in validated_data:
                obs_fields[field] = validated_data[field]
                del validated_data[field]

        # pull out the instrument_names to store later
        config_instrument_names = []
        for configuration in validated_data['request']['configurations']:
            config_instrument_names.append((configuration['instrument_name'], configuration['guide_camera_name']))
            del configuration['instrument_name']
            del configuration['guide_camera_name']

        with transaction.atomic():
            rgs = ObserveRequestGroupSerializer(data=validated_data, context=self.context)
            rgs.is_valid(True)
            rg = rgs.save()

            observation = Observation.objects.create(request=rg.requests.first(), **obs_fields)

            for i, config in enumerate(rg.requests.first().configurations.all()):
                ConfigurationStatus.objects.create(
                    configuration=config,
                    observation=observation,
                    instrument_name=config_instrument_names[i][0],
                    guide_camera_name=config_instrument_names[i][1]
                )
        return observation

    def to_representation(self, instance):
        data = super().to_representation(instance)
        # Add in the indirect fields from the requestgroup parent
        data['proposal'] = instance.request.request_group.proposal.id
        data['submitter'] = instance.request.request_group.submitter.username
        data['name'] = instance.request.request_group.name
        data['ipp_value'] = instance.request.request_group.ipp_value
        data['observation_type'] = instance.request.request_group.observation_type
        data['request_group_id'] = instance.request.request_group.id

        # Move the configuration statuses inline with their corresponding configuration section
        config_statuses = data.get('configuration_statuses', [])
        config_status_by_id = {cs['configuration']: cs for cs in config_statuses}
        for config in data['request']['configurations']:
            id = config['id']
            if id in config_status_by_id:
                del config_status_by_id[id]['configuration']
                config['configuration_status'] = config_status_by_id[id]['id']
                del config_status_by_id[id]['id']
                config.update(config_status_by_id[id])
        del data['configuration_statuses']
        return data


class ObservationSerializer(serializers.ModelSerializer):
    configuration_statuses = ConfigurationStatusSerializer(many=True)

    class Meta:
        model = Observation
        fields = ('site', 'enclosure', 'telescope', 'start', 'end', 'priority', 'configuration_statuses', 'request')

    def validate(self, data):
        if self.context.get('request').method == 'PATCH':
            # For a partial update, only validate that the 'end' field is set, and that it is > now
            if 'end' not in data:
                raise serializers.ValidationError(_('Observation update must include `end` field'))
            if data['end'] <= timezone.now():
                raise serializers.ValidationError(_('Updated end time must be in the future'))
            return data

        if data['end'] <= data['start']:
            raise serializers.ValidationError(_('End time must be after start time'))

        # Validate that the start and end times are in one of the requests windows
        in_a_window = False
        for window in data['request'].windows.all():
            if data['start'] >= window.start.replace(microsecond=0) and data['end'] <= window.end:
                in_a_window = True
                break

        if not in_a_window:
            raise serializers.ValidationError(_(
                'The start {} and end {} times do not fall within any window of the request'.format(
                    data['start'].isoformat(), data['end'].isoformat())
            ))

        # Validate that the site, enclosure, and telescope match the location of the request
        if (
            data['request'].location.site and data['request'].location.site != data['site'] or
            data['request'].location.enclosure and data['request'].location.enclosure != data['enclosure'] or
            data['request'].location.telescope and data['request'].location.telescope != data['telescope'] or
            data['request'].location.telescope_class != data['telescope'][0:3]
        ):
            raise serializers.ValidationError(_('{}.{}.{} does not match the request location'.format(
                data['site'], data['enclosure'], data['telescope']
            )))

        # Validate that the site, enclosure, telescope has the appropriate instrument
        available_instruments = configdb.get_instruments_at_location(
            data['site'], data['enclosure'], data['telescope'], only_schedulable=False
        )
        for configuration in data['request'].configurations.all():
            if configuration.instrument_type.lower() not in available_instruments['types']:
                raise serializers.ValidationError(_('Instrument type {} not available at {}.{}.{}'.format(
                    configuration.instrument_type, data['site'], data['enclosure'], data['telescope']
                )))

        for configuration_status in data['configuration_statuses']:
            if configuration_status['instrument_name'].lower() not in available_instruments['names']:
                raise serializers.ValidationError(_('Instrument {} not available at {}.{}.{}'.format(
                    configuration_status['instrument_name'], data['site'], data['enclosure'], data['telescope']
                )))

        return data

    def update(self, instance, validated_data):
        if validated_data['end'] > instance.start:
            # Only update the end time if it is > start time
            old_end_time = instance.end
            instance.end = validated_data['end']
            instance.save()
            # Cancel observations that used to be under this observation
            if instance.end > old_end_time:
                observations = Observation.objects.filter(
                    site=instance.site,
                    enclosure=instance.enclosure,
                    telescope=instance.telescope,
                    start__lte=instance.end,
                    start__gte=old_end_time,
                    state='PENDING'
                )
                if instance.request.request_group.observation_type != RequestGroup.RAPID_RESPONSE:
                    observations = observations.exclude(
                        request__request_group__observation_type=RequestGroup.RAPID_RESPONSE
                    )
                num_canceled = Observation.cancel(observations)
                logger.info(
                    "updated end time for observation {instance.id} to {instance.end}. Canceled {num_canceled} overlapping observations.")
            cache.set('observation_portal_last_change_time', timezone.now(), None)

        return instance

    def create(self, validated_data):
        configuration_statuses = validated_data.pop('configuration_statuses')
        with transaction.atomic():
            observation = Observation.objects.create(**validated_data)
            for configuration_status in configuration_statuses:
                ConfigurationStatus.objects.create(observation=observation, **configuration_status)
        return observation


class CancelObservationsSerializer(serializers.Serializer):
    ids = serializers.ListField(child=serializers.IntegerField(), min_length=1, required=False)
    start = serializers.DateTimeField(required=False)
    end = serializers.DateTimeField(required=False)
    site = serializers.CharField(required=False)
    enclosure = serializers.CharField(required=False)
    telescope = serializers.CharField(required=False)
    include_normal = serializers.BooleanField(required=False, default=True)
    include_rr = serializers.BooleanField(required=False, default=False)
    include_direct = serializers.BooleanField(required=False, default=False)

    def validate(self, data):
        if 'ids' not in data and ('start' not in data or 'end' not in data):
            raise serializers.ValidationError("Must include either a observation id list or a start and end time")

        return data<|MERGE_RESOLUTION|>--- conflicted
+++ resolved
@@ -1,10 +1,7 @@
 from rest_framework import serializers
 from django.utils import timezone
-<<<<<<< HEAD
 from django.core.cache import cache
-=======
 from django.db import transaction
->>>>>>> 6273b441
 from django.utils.translation import ugettext as _
 
 from observation_portal.common.configdb import configdb
