--- conflicted
+++ resolved
@@ -133,16 +133,11 @@
 
 
 class Summary(models.Model):
-<<<<<<< HEAD
+    SERIALIZER_EXCLUDE = ('modified', 'created')
+
     configuration_status = models.OneToOneField(
         ConfigurationStatus, related_name='summary', on_delete=models.CASCADE
     )
-=======
-    SERIALIZER_EXCLUDE = ('modified', 'created')
-
-    configuration_status = models.OneToOneField(ConfigurationStatus, related_name='summary',
-                                                on_delete=models.CASCADE)
->>>>>>> d8813b92
     start = models.DateTimeField(
         db_index=True,
         help_text='Actual start time of configuration'
