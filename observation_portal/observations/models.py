--- conflicted
+++ resolved
@@ -52,16 +52,8 @@
         help_text='Current State of this Observation'
     )
 
-<<<<<<< HEAD
     @staticmethod
     def cancel(observations):
-=======
-    class Meta:
-        ordering = ('-modified',)
-
-    @classmethod
-    def cancel(self, observations):
->>>>>>> aea5ef0f
         now = timezone.now()
 
         _, deleted_observations = observations.filter(start__gte=now + timedelta(hours=72)).delete()
