from datetime import datetime, timedelta
from io import StringIO

from rest_framework.test import APITestCase
from django.utils import timezone
from mixer.backend.django import mixer
from django.contrib.auth.models import User
from dateutil.parser import parse
from django.urls import reverse
from django.core import cache
from django.core.management import call_command

from observation_portal.common.test_helpers import SetTimeMixin
from observation_portal.requestgroups.models import RequestGroup, Window, Location, Request
from observation_portal.observations.time_accounting import configuration_time_used
from observation_portal.observations.models import Observation, ConfigurationStatus, Summary
from observation_portal.proposals.models import Proposal, Membership, Semester, TimeAllocation
from observation_portal.accounts.models import Profile
from observation_portal.common.test_helpers import create_simple_requestgroup, create_simple_configuration
from observation_portal.accounts.test_utils import blend_user
from observation_portal.observations import views
from observation_portal.observations import viewsets
import observation_portal.observations.signals.handlers  # noqa

from unittest.mock import patch
import copy

observation = {
    "request": {
        "configurations": [
            {
                "constraints": {
                    "max_airmass": 2.0,
                    "min_lunar_distance": 30.0,
                },
                "instrument_configs": [
                    {
                        "optical_elements": {
                            "filter": "air"
                        },
                        "mode": "",
                        "exposure_time": 370.0,
                        "exposure_count": 1,
                        "bin_x": 1,
                        "bin_y": 1,
                        "rotator_mode": "",
                        "extra_params": {}
                    }
                ],
                "acquisition_config": {
                    "mode": "OFF",
                    "extra_params": {}
                },
                "guiding_config": {
                    "mode": "OFF",
                    "optional": False,
                    "optical_elements": {},
                    "exposure_time": 10.0,
                    "extra_params": {}
                },
                "target": {
                    "parallax": 0.0,
                    "proper_motion_ra": 0.0,
                    "ra": 83.3833402357991,
                    "type": "ICRS",
                    "epoch": 2000.0,
                    "name": "auto_focus",
                    "dec": -33.0,
                    "proper_motion_dec": 0.0
                },
                "instrument_type": "1M0-SCICAM-SBIG",
                "type": "EXPOSE",
                "extra_params": {},
            }
        ],
        "observation_note": "Submitted to scheduler.",
        "state": "PENDING",
        "acceptability_threshold": 90.0
    },
    "proposal": "auto_focus",
    "observation_type": "NORMAL",
    "name": "Focus request.",
    "site": "tst",
    "enclosure": "domb",
    "telescope": "1m0a",
    "start": "2016-09-05T22:35:39Z",
    "end": "2016-09-05T23:35:40Z"
}


class TestPostScheduleApi(SetTimeMixin, APITestCase):
    def setUp(self):
        super().setUp()
        self.proposal = mixer.blend(Proposal, direct_submission=True)
        self.user = mixer.blend(User, is_admin=True, is_superuser=True, is_staff=True)
        mixer.blend(Profile, user=self.user)
        self.client.force_login(self.user)
        self.semester = mixer.blend(
            Semester, id='2016B', start=datetime(2016, 9, 1, tzinfo=timezone.utc),
            end=datetime(2016, 12, 31, tzinfo=timezone.utc)
        )

        self.membership = mixer.blend(Membership, user=self.user, proposal=self.proposal)
        self.observation = copy.deepcopy(observation)
        self.observation['proposal'] = self.proposal.id

    def test_post_observation_user_not_logged_in(self):
        other_user = mixer.blend(User)
        self.client.force_login(other_user)
        response = self.client.post(reverse('api:schedule-list'), data=self.observation)
        self.assertEqual(response.status_code, 403)

    def test_post_observation_user_not_on_proposal(self):
        other_user = mixer.blend(User, is_staff=True)
        self.client.force_login(other_user)
        response = self.client.post(reverse('api:schedule-list'), data=self.observation)
        self.assertEqual(response.status_code, 400)
        self.assertIn('do not belong to the proposal', str(response.content))

    def test_post_observation_authenticated(self):
        response = self.client.post(reverse('api:schedule-list'), data=self.observation)
        self.assertEqual(response.status_code, 201)
        self.assertEqual(response.json()['name'], self.observation['name'])

    def test_non_staff_direct_user_on_own_direct_proposal(self):
        other_user = blend_user()
        mixer.blend(Membership, user=other_user, proposal=self.proposal)
        self.client.force_login(other_user)
        response = self.client.post(reverse('api:schedule-list'), data=self.observation)
        self.assertEqual(response.status_code, 201)
        self.assertEqual(response.json()['name'], self.observation['name'])

    def test_non_staff_direct_user_submits_to_another_non_direct_proposal_of_theirs_fails(self):
        other_user = blend_user()
        mixer.blend(Membership, user=other_user, proposal=self.proposal)
        self.proposal.direct_submission = False
        self.proposal.save()
        other_proposal = mixer.blend(Proposal, direct_submission=True)
        mixer.blend(Membership, user=other_user, proposal=other_proposal)
        response = self.client.post(reverse('api:schedule-list'), data=self.observation)
        self.assertEqual(response.status_code, 400)
        self.assertEqual(len(Observation.objects.all()), 0)

    def test_non_staff_direct_user_submits_to_direct_proposal_thats_not_theirs_fails(self):
        other_user = blend_user()
        other_proposal = mixer.blend(Proposal, direct_submission=True)
        mixer.blend(Membership, proposal=other_proposal, user=other_user)
        self.client.force_login(other_user)
        response = self.client.post(reverse('api:schedule-list'), data=self.observation)
        self.assertEqual(response.status_code, 400)
        self.assertIn('do not belong to the proposal', str(response.content))
        self.assertEqual(len(Observation.objects.all()), 0)

    def test_post_multiple_observations_succeeds(self):
        observations = [self.observation, self.observation, self.observation]
        response = self.client.post(reverse('api:schedule-list'), data=observations)
        self.assertEqual(response.status_code, 201)
        self.assertEqual(len(Observation.objects.all()), 3)
        self.assertEqual(len(RequestGroup.objects.all()), 3)

    def test_post_observation_creates_config_status(self):
        response = self.client.post(reverse('api:schedule-list'), data=self.observation)
        self.assertEqual(response.status_code, 201)
        observation = Observation.objects.get(id=response.json()['id'])
        config_status = ConfigurationStatus.objects.get(observation=observation)
        self.assertEqual(response.json()['request']['configurations'][0]['configuration_status'], config_status.id)

    def test_post_observation_requires_proposal(self):
        bad_observation = copy.deepcopy(self.observation)
        del bad_observation['proposal']
        response = self.client.post(reverse('api:schedule-list'), data=bad_observation)
        self.assertEqual(response.status_code, 400)
        self.assertIn('proposal', response.json())
        self.assertIn('field is required', str(response.content))

    def test_post_observation_requires_real_proposal(self):
        bad_observation = copy.deepcopy(self.observation)
        bad_observation['proposal'] = 'FAKE_PROPOSAL'
        response = self.client.post(reverse('api:schedule-list'), data=bad_observation)
        self.assertEqual(response.status_code, 400)
        self.assertIn('proposal', response.json())
        self.assertIn('does not exist', str(response.content))

    def test_post_observation_requires_proposal_with_direct_submission(self):
        self.proposal.direct_submission = False
        self.proposal.save()
        bad_observation = copy.deepcopy(self.observation)
        response = self.client.post(reverse('api:schedule-list'), data=bad_observation)
        self.assertEqual(response.status_code, 400)
        self.assertIn('is not allowed to submit observations directly', str(response.content))

    def test_post_observation_validates_site(self):
        bad_observation = copy.deepcopy(self.observation)
        bad_observation['site'] = 'fake'
        response = self.client.post(reverse('api:schedule-list'), data=bad_observation)
        self.assertEqual(response.status_code, 400)
        self.assertIn('site', response.json())

    def test_post_observation_time_in_past_rejected(self):
        bad_observation = copy.deepcopy(self.observation)
        bad_observation['start'] = "2014-09-05T22:15:39Z"
        bad_observation['end'] = "2014-09-05T22:35:39Z"
        response = self.client.post(reverse('api:schedule-list'), data=bad_observation)
        self.assertEqual(response.status_code, 400)
        self.assertIn('end', response.json())
        self.assertIn('must be in the future', str(response.content))

    def test_post_observation_end_before_start_rejected(self):
        bad_observation = copy.deepcopy(self.observation)
        bad_observation['end'] = "2016-09-05T21:35:40Z"
        response = self.client.post(reverse('api:schedule-list'), data=bad_observation)
        self.assertEqual(response.status_code, 400)
        self.assertIn('end time must be after start time', str(response.content).lower())

    def test_post_observation_invalid_instrument_type_rejected(self):
        bad_observation = copy.deepcopy(self.observation)
        bad_observation['request']['configurations'][0]['instrument_type'] = '1M0-FAKE-INSTRUMENT'
        response = self.client.post(reverse('api:schedule-list'), data=bad_observation)
        self.assertEqual(response.status_code, 400)
        self.assertIn('invalid instrument type', str(response.content).lower())

    def test_post_observation_instrument_name_accepted(self):
        observation = copy.deepcopy(self.observation)
        observation['request']['configurations'][0]['instrument_name'] = 'xx03'
        response = self.client.post(reverse('api:schedule-list'), data=observation)
        self.assertEqual(response.status_code, 201)

    def test_post_observation_works_with_priority(self):
        response = self.client.post(reverse('api:schedule-list'), data=self.observation)
        self.assertEqual(response.status_code, 201)
        obs_json = response.json()
        self.assertEqual(obs_json['priority'], 10)

        observation = copy.deepcopy(self.observation)
        observation['priority'] = 39
        response = self.client.post(reverse('api:schedule-list'), data=observation)
        self.assertEqual(response.status_code, 201)
        obs_json = response.json()
        self.assertEqual(obs_json['priority'], 39)

    def test_post_observation_invalid_instrument_name_for_instrument_type(self):
        bad_observation = copy.deepcopy(self.observation)
        bad_observation['request']['configurations'][0]['instrument_name'] = 'fake01'
        response = self.client.post(reverse('api:schedule-list'), data=bad_observation)
        self.assertEqual(response.status_code, 400)
        self.assertIn('is not an available', str(response.content))

    def test_post_observation_no_instrument_name_sets_default_for_instrument_type(self):
        observation = copy.deepcopy(self.observation)
        response = self.client.post(reverse('api:schedule-list'), data=observation)
        obs_json = response.json()
        self.assertEqual(response.status_code, 201)
        self.assertEqual(obs_json['request']['configurations'][0]['instrument_name'], 'xx03')

    def test_post_observation_invalid_instrument_type_for_site_rejected(self):
        bad_observation = copy.deepcopy(self.observation)
        bad_observation['site'] = 'lco'
        bad_observation['request']['configurations'][0]['instrument_type'] = '1M0-SCICAM-SBIG'
        response = self.client.post(reverse('api:schedule-list'), data=bad_observation)
        self.assertEqual(response.status_code, 400)
        self.assertIn('is not available at', str(response.content))

    def test_post_observation_invalid_guide_camera_name_rejected(self):
        bad_observation = copy.deepcopy(self.observation)
        # ef01 is only on doma, this observation is on domb so it should fail to validate ef01
        bad_observation['request']['configurations'][0]['guide_camera_name'] = 'ak03'
        bad_observation['request']['configurations'][0]['instrument_type'] = '1M0-NRES-SCICAM'
        bad_observation['request']['configurations'][0]['guiding_config']['mode'] = 'ON'
        bad_observation['request']['configurations'][0]['acquisition_config']['mode'] = 'WCS'
        bad_observation['request']['configurations'][0]['type'] = 'NRES_SPECTRUM'
        del bad_observation['request']['configurations'][0]['instrument_configs'][0]['optical_elements']['filter']

        response = self.client.post(reverse('api:schedule-list'), data=bad_observation)
        self.assertEqual(response.status_code, 400)
        self.assertIn('Invalid guide camera', str(response.content))

    def test_post_observation_good_guide_camera_name_accepted(self):
        observation = copy.deepcopy(self.observation)
        observation['request']['configurations'][0]['guide_camera_name'] = 'ak02'
        observation['request']['configurations'][0]['instrument_type'] = '1M0-NRES-SCICAM'
        observation['request']['configurations'][0]['guiding_config']['mode'] = 'ON'
        observation['request']['configurations'][0]['acquisition_config']['mode'] = 'WCS'
        observation['request']['configurations'][0]['type'] = 'NRES_SPECTRUM'
        del observation['request']['configurations'][0]['instrument_configs'][0]['optical_elements']['filter']

        response = self.client.post(reverse('api:schedule-list'), data=observation)
        self.assertEqual(response.status_code, 201)

    def test_post_observation_no_guide_camera_sets_default(self):
        observation = copy.deepcopy(self.observation)
        observation['request']['configurations'][0]['instrument_type'] = '1M0-NRES-SCICAM'
        observation['request']['configurations'][0]['guiding_config']['mode'] = 'ON'
        observation['request']['configurations'][0]['acquisition_config']['mode'] = 'WCS'
        observation['request']['configurations'][0]['type'] = 'NRES_SPECTRUM'
        del observation['request']['configurations'][0]['instrument_configs'][0]['optical_elements']['filter']

        response = self.client.post(reverse('api:schedule-list'), data=observation)
        obs_json = response.json()
        self.assertEqual(response.status_code, 201)
        self.assertEqual(obs_json['request']['configurations'][0]['guide_camera_name'], 'ak02')

    def test_self_guiding_with_no_guide_camera_set_sets_same_instrument_for_guide_camera(self):
        observation = copy.deepcopy(self.observation)
        observation['request']['configurations'][0]['guiding_config']['mode'] = 'ON'
        observation['request']['configurations'][0]['extra_params']['self_guide'] = True
        response = self.client.post(reverse('api:schedule-list'), data=observation)
        obs_json = response.json()
        self.assertEqual(response.status_code, 201)
        self.assertEqual(
            obs_json['request']['configurations'][0]['instrument_name'],
            obs_json['request']['configurations'][0]['guide_camera_name']
        )

    def test_post_observation_hour_angle_missing_required_fields(self):
        bad_observation = copy.deepcopy(self.observation)
        bad_observation['request']['configurations'][0]['target']['type'] = 'HOUR_ANGLE'
        bad_observation['request']['configurations'][0]['target']['ha'] = 9.45
        del bad_observation['request']['configurations'][0]['target']['ra']
        del bad_observation['request']['configurations'][0]['target']['dec']

        response = self.client.post(reverse('api:schedule-list'), data=bad_observation)
        self.assertEqual(response.status_code, 400)
        self.assertIn('dec', str(response.content))

    def test_post_observation_hour_angle_target_of_zero_succeeds(self):
        good_observation = copy.deepcopy(self.observation)
        good_observation['request']['configurations'][0]['target']['type'] = 'HOUR_ANGLE'
        good_observation['request']['configurations'][0]['target']['hour_angle'] = 0
        del good_observation['request']['configurations'][0]['target']['ra']
        response = self.client.post(reverse('api:schedule-list'), data=good_observation)
        self.assertEqual(response.status_code, 201)

    def test_delete_observation_leaves_request(self):
        response = self.client.post(reverse('api:schedule-list'), data=self.observation)
        self.assertEqual(response.status_code, 201)
        obj_json = response.json()
        observation = Observation.objects.get(pk=obj_json['id'])
        observation.state = 'CANCELED'
        observation.save()
        Observation.delete_old_observations(datetime(2099, 1, 1, tzinfo=timezone.utc))
        request = Request.objects.get(id=obj_json['request']['id'])
        self.assertEqual(request.id, obj_json['request']['id'])
        with self.assertRaises(Observation.DoesNotExist):
            observation = Observation.objects.get(pk=obj_json['id'])

    def test_cant_delete_observation_with_started_configuration_statuses(self):
        response = self.client.post(reverse('api:schedule-list'), data=self.observation)
        self.assertEqual(response.status_code, 201)
        obj_json = response.json()
        observation = Observation.objects.get(pk=obj_json['id'])
        observation.state = 'CANCELED'
        observation.save()
        configuration_status = observation.configuration_statuses.all()[0]
        configuration_status.state = 'ATTEMPTED'
        configuration_status.save()
        Observation.delete_old_observations(datetime(2099, 1, 1, tzinfo=timezone.utc))
        observation = Observation.objects.get(pk=obj_json['id'])
        self.assertEqual(observation.id, obj_json['id'])


class TestPostScheduleMultiConfigApi(SetTimeMixin, APITestCase):
    def setUp(self):
        super().setUp()
        self.proposal = mixer.blend(Proposal, direct_submission=True)
        self.user = mixer.blend(User, is_admin=True, is_superuser=True, is_staff=True)
        mixer.blend(Profile, user=self.user)
        self.client.force_login(self.user)
        self.semester = mixer.blend(
            Semester, id='2016B', start=datetime(2016, 9, 1, tzinfo=timezone.utc),
            end=datetime(2016, 12, 31, tzinfo=timezone.utc)
        )

        self.membership = mixer.blend(Membership, user=self.user, proposal=self.proposal)
        self.observation = copy.deepcopy(observation)
        self.observation['proposal'] = self.proposal.id
        # Add two more configurations, and modify their properties in tests
        self.observation['request']['configurations'].append(copy.deepcopy(
            self.observation['request']['configurations'][0]
        ))
        self.observation['request']['configurations'].append(copy.deepcopy(
            self.observation['request']['configurations'][0]
        ))
        self.observation['request']['configurations'][2]['instrument_type'] = '1M0-NRES-SCICAM'
        self.observation['request']['configurations'][2]['guiding_config']['mode'] = 'ON'
        self.observation['request']['configurations'][2]['acquisition_config']['mode'] = 'WCS'
        self.observation['request']['configurations'][2]['type'] = 'NRES_SPECTRUM'
        del self.observation['request']['configurations'][2]['instrument_configs'][0]['optical_elements']['filter']

    def test_post_observation_multiple_configurations_accepted(self):
        observation = copy.deepcopy(self.observation)
        response = self.client.post(reverse('api:schedule-list'), data=observation)
        self.assertEqual(response.status_code, 201)
        obs_json = response.json()
        # verify instruments were set correctly
        self.assertEqual(obs_json['request']['configurations'][0]['instrument_name'], 'xx03')
        self.assertEqual(obs_json['request']['configurations'][1]['instrument_name'], 'xx03')
        self.assertEqual(obs_json['request']['configurations'][2]['instrument_name'], 'nres02')
        self.assertEqual(obs_json['request']['configurations'][0]['instrument_type'], '1M0-SCICAM-SBIG')
        self.assertEqual(obs_json['request']['configurations'][1]['instrument_type'], '1M0-SCICAM-SBIG')
        self.assertEqual(obs_json['request']['configurations'][2]['instrument_type'], '1M0-NRES-SCICAM')

    def test_post_observation_multiple_configurations_with_instrument_names(self):
        observation = copy.deepcopy(self.observation)
        observation['request']['configurations'][0]['instrument_name'] = 'xx03'
        observation['request']['configurations'][1]['instrument_name'] = 'xx03'
        observation['request']['configurations'][2]['instrument_name'] = 'nres02'

        response = self.client.post(reverse('api:schedule-list'), data=observation)
        self.assertEqual(response.status_code, 201)

    def test_post_observation_multiple_configurations_with_bad_instrument_name_rejected(self):
        bad_observation = copy.deepcopy(self.observation)
        bad_observation['request']['configurations'][1]['instrument_name'] = 'nres03'
        bad_observation['request']['configurations'][2]['instrument_name'] = 'xx03'

        response = self.client.post(reverse('api:schedule-list'), data=bad_observation)
        self.assertEqual(response.status_code, 400)


class TestObservationApiBase(SetTimeMixin, APITestCase):
    def setUp(self):
        super().setUp()
        self.proposal = mixer.blend(Proposal, direct_submission=False)
        self.user = mixer.blend(User, is_admin=True, is_superuser=True, is_staff=True)
        mixer.blend(Profile, user=self.user)
        self.client.force_login(self.user)
        self.semester = mixer.blend(
            Semester, id='2016B', start=datetime(2016, 9, 1, tzinfo=timezone.utc),
            end=datetime(2016, 12, 31, tzinfo=timezone.utc)
        )
        self.membership = mixer.blend(Membership, user=self.user, proposal=self.proposal)
        self.requestgroup = self._generate_requestgroup()
        self.window = self.requestgroup.requests.first().windows.first()
        self.location = self.requestgroup.requests.first().location

    def _generate_requestgroup(self, user=None, proposal=None):
        user = user or self.user
        proposal = proposal or self.proposal
        window = mixer.blend(
            Window, start=datetime(2016, 9, 3, tzinfo=timezone.utc), end=datetime(2016, 9, 6, tzinfo=timezone.utc)
        )
        location = mixer.blend(Location, telescope_class='1m0')
        requestgroup = create_simple_requestgroup(
            user, proposal, window=window, location=location, instrument_type='1M0-SCICAM-SBIG'
        )
        requestgroup.observation_type = RequestGroup.NORMAL
        requestgroup.save()
        return requestgroup

    @staticmethod
    def _generate_observation_data(request_id, configuration_id_list, guide_camera_name='xx03',
                                   start="2016-09-05T22:35:39Z", end="2016-09-05T23:35:40Z"):
        observation = {
            "request": request_id,
            "site": "tst",
            "enclosure": "domb",
            "telescope": "1m0a",
            "start": start,
            "end": end,
            "configuration_statuses": []
        }
        for configuration_id in configuration_id_list:
            config_status = {
                "configuration": configuration_id,
                "instrument_name": "xx03",
            }
            if guide_camera_name:
                config_status["guide_camera_name"] = guide_camera_name
            observation['configuration_statuses'].append(config_status)
        return observation

    def _create_observation(self, observation_json):
        response = self.client.post(reverse('api:observations-list'), data=observation_json)
        self.assertEqual(response.status_code, 201)


class TestPostObservationApi(TestObservationApiBase):
    def setUp(self):
        super().setUp()

    def test_unauthenticated_fails(self):
        self.client.logout()
        observation = self._generate_observation_data(
            self.requestgroup.requests.first().id, [self.requestgroup.requests.first().configurations.first().id]
        )
        response = self.client.post(reverse('api:observations-list'), data=observation)
        self.assertEqual(response.status_code, 403)
        self.assertEqual(len(Observation.objects.all()), 0)

    def test_authenticated_non_staff_fails(self):
        non_staff_user = blend_user()
        self.client.force_login(non_staff_user)
        observation = self._generate_observation_data(
            self.requestgroup.requests.first().id, [self.requestgroup.requests.first().configurations.first().id]
        )
        response = self.client.post(reverse('api:observations-list'), data=observation)
        self.assertEqual(response.status_code, 403)
        self.assertEqual(len(Observation.objects.all()), 0)

    def test_non_staff_direct_user_submits_on_other_proposal_fails(self):
        non_staff_user = blend_user()
        other_proposal = mixer.blend(Proposal, direct_submission=True)
        mixer.blend(Membership, user=non_staff_user, proposal=other_proposal)
        self.client.force_login(non_staff_user)
        observation = self._generate_observation_data(
            self.requestgroup.requests.first().id, [self.requestgroup.requests.first().configurations.first().id]
        )
        # First check if the other proposal is a non direct proposal
        response = self.client.post(reverse('api:observations-list'), data=observation)
        self.assertEqual(response.status_code, 400)
        self.assertEqual(len(Observation.objects.all()), 0)
        # Now check if the other proposal is a direct proposal
        self.proposal.direct_submission = True
        self.proposal.save()
        response = self.client.post(reverse('api:observations-list'), data=observation)
        self.assertEqual(response.status_code, 400)
        self.assertEqual(len(Observation.objects.all()), 0)

    def test_non_staff_direct_user_submits_to_non_direct_proposal_of_theirs_fails(self):
        non_staff_user = blend_user()
        proposal1 = mixer.blend(Proposal, direct_submission=True)
        mixer.blend(Membership, user=non_staff_user, proposal=proposal1)
        proposal2 = mixer.blend(Proposal, direct_submission=False)
        mixer.blend(Membership, user=non_staff_user, proposal=proposal2)
        self.client.force_login(non_staff_user)
        requestgroup = create_simple_requestgroup(
            non_staff_user, proposal2, window=self.window, location=self.location, instrument_type='1M0-SCICAM-SBIG'
        )
        requestgroup.observation_type = RequestGroup.NORMAL
        requestgroup.save()
        observation = self._generate_observation_data(
            requestgroup.requests.first().id, [requestgroup.requests.first().configurations.first().id]
        )
        response = self.client.post(reverse('api:observations-list'), data=observation)
        self.assertEqual(response.status_code, 400)
        self.assertEqual(len(Observation.objects.all()), 0)

    def test_non_staff_direct_user_submits_on_own_direct_proposal_succeeds(self):
        self.proposal.direct_submission = True
        self.proposal.save()
        non_staff_user = blend_user()
        mixer.blend(Membership, proposal=self.proposal, user=non_staff_user)
        self.client.force_login(non_staff_user)
        observation = self._generate_observation_data(
            self.requestgroup.requests.first().id, [self.requestgroup.requests.first().configurations.first().id]
        )
        response = self.client.post(reverse('api:observations-list'), data=observation)
        self.assertEqual(response.status_code, 201)
        self.assertEqual(len(Observation.objects.all()), 1)

    def test_observation_with_valid_instrument_name_succeeds(self):
        observation = self._generate_observation_data(
            self.requestgroup.requests.first().id, [self.requestgroup.requests.first().configurations.first().id]
        )
        self._create_observation(observation)
        self.assertEqual(len(Observation.objects.all()), 1)

    def test_multiple_valid_observations_on_same_request_succeeds(self):
        observation = self._generate_observation_data(
            self.requestgroup.requests.first().id, [self.requestgroup.requests.first().configurations.first().id]
        )
        observations = [observation, observation, observation]
        self._create_observation(observations)
        self.assertEqual(len(Observation.objects.all()), 3)

    def test_multiple_valid_observations_for_multiple_requests_succeeds(self):
        observation1 = self._generate_observation_data(
            self.requestgroup.requests.first().id, [self.requestgroup.requests.first().configurations.first().id]
        )
        window = mixer.blend(
            Window, start=datetime(2016, 9, 3, tzinfo=timezone.utc), end=datetime(2016, 9, 6, tzinfo=timezone.utc)
        )
        location = mixer.blend(Location, telescope_class='1m0', telescope='1m0a', site='tst', enclosure='domb')
        requestgroup2 = create_simple_requestgroup(self.user, self.proposal, window=window, location=location)
        configuration = requestgroup2.requests.first().configurations.first()
        configuration.instrument_type = '1M0-SCICAM-SBIG'
        configuration.save()
        observation2 = self._generate_observation_data(
            requestgroup2.requests.first().id, [requestgroup2.requests.first().configurations.first().id]
        )
        observations = [observation1, observation2]
        response = self.client.post(reverse('api:observations-list'), data=observations)
        self.assertEqual(response.status_code, 201)
        self.assertEqual(len(Observation.objects.all()), 2)

    def test_multiple_configurations_within_an_observation_succeeds(self):
        create_simple_configuration(self.requestgroup.requests.first())
        create_simple_configuration(self.requestgroup.requests.first())
        configuration_ids = [config.id for config in self.requestgroup.requests.first().configurations.all()]
        observation = self._generate_observation_data(self.requestgroup.requests.first().id, configuration_ids)
        self._create_observation(observation)
        self.assertEqual(len(Observation.objects.all()), 1)
        self.assertEqual(len(ConfigurationStatus.objects.all()), 3)
        for i, cs in enumerate(ConfigurationStatus.objects.all()):
            self.assertEqual(cs.configuration, self.requestgroup.requests.first().configurations.all()[i])

    def test_cancel_distant_observations_deletes_them(self):
        observation = self._generate_observation_data(self.requestgroup.requests.first().id,
                                                      [self.requestgroup.requests.first().configurations.first().id])
        self._create_observation(observation)
        cancel_dict = {'ids': [Observation.objects.first().id]}
        response = self.client.post(reverse('api:observations-cancel'), data=cancel_dict)
        self.assertEqual(response.status_code, 200)
        self.assertEqual(response.json()['canceled'], 1)
        self.assertEqual(len(Observation.objects.all()), 0)
        self.assertEqual(len(ConfigurationStatus.objects.all()), 0)

    def test_cancel_close_observations_cancels_them(self):
        self.window.start = datetime(2016, 9, 1, tzinfo=timezone.utc)
        self.window.save()
        observation = self._generate_observation_data(self.requestgroup.requests.first().id,
                                                      [self.requestgroup.requests.first().configurations.first().id])
        observation['start'] = "2016-09-02T22:35:39Z"
        observation['end'] = "2016-09-02T23:35:39Z"
        self._create_observation(observation)
        cancel_dict = {'ids': [Observation.objects.first().id]}
        response = self.client.post(reverse('api:observations-cancel'), data=cancel_dict)
        self.assertEqual(response.status_code, 200)
        self.assertEqual(response.json()['canceled'], 1)
        self.assertEqual(len(Observation.objects.all()), 1)
        self.assertEqual(len(ConfigurationStatus.objects.all()), 1)
        observation_obj = Observation.objects.first()
        self.assertEqual(observation_obj.state, 'CANCELED')

    def test_cancel_current_observations_aborts_them(self):
        self.window.start = datetime(2016, 8, 28, tzinfo=timezone.utc)
        self.window.save()
        observation = self._generate_observation_data(self.requestgroup.requests.first().id,
                                                      [self.requestgroup.requests.first().configurations.first().id])
        observation['start'] = "2016-08-31T23:35:39Z"
        observation['end'] = "2016-09-01T01:35:39Z"
        self._create_observation(observation)
        cancel_dict = {'ids': [Observation.objects.first().id]}
        response = self.client.post(reverse('api:observations-cancel'), data=cancel_dict)
        self.assertEqual(response.status_code, 200)
        self.assertEqual(response.json()['canceled'], 1)
        self.assertEqual(len(Observation.objects.all()), 1)
        self.assertEqual(len(ConfigurationStatus.objects.all()), 1)
        observation_obj = Observation.objects.first()
        self.assertEqual(observation_obj.state, 'ABORTED')

    def test_cancel_by_time_range_observations_succeeds(self):
        observation = self._generate_observation_data(self.requestgroup.requests.first().id,
                                                      [self.requestgroup.requests.first().configurations.first().id])
        observation2 = copy.deepcopy(observation)
        observation2['start'] = "2016-09-03T22:35:39Z"
        observation2['end'] = "2016-09-03T23:35:39Z"
        self._create_observation([observation, observation2])
        cancel_dict = {'start': "2016-09-04T15:00:00Z", 'end': "2016-09-08T00:00:00Z"}
        response = self.client.post(reverse('api:observations-cancel'), data=cancel_dict)
        self.assertEqual(response.status_code, 200)
        self.assertEqual(response.json()['canceled'], 1)
        self.assertEqual(len(Observation.objects.all()), 1)
        self.assertEqual(len(ConfigurationStatus.objects.all()), 1)
        self.assertEqual(Observation.objects.first().start, datetime(2016, 9, 3, 22, 35, 39, tzinfo=timezone.utc))

    def test_cancel_by_time_range_and_id_observations_succeeds(self):
        observation = self._generate_observation_data(self.requestgroup.requests.first().id,
                                                      [self.requestgroup.requests.first().configurations.first().id])
        observation2 = copy.deepcopy(observation)
        observation2['start'] = "2016-09-04T22:35:39Z"
        observation2['end'] = "2016-09-04T23:35:39Z"
        self._create_observation([observation, observation2])
        cancel_dict = {'ids': [Observation.objects.first().id], 'end': "2016-09-18T00:00:00Z"}
        response = self.client.post(reverse('api:observations-cancel'), data=cancel_dict)
        self.assertEqual(response.status_code, 200)
        self.assertEqual(response.json()['canceled'], 1)
        self.assertEqual(len(Observation.objects.all()), 1)
        self.assertEqual(len(ConfigurationStatus.objects.all()), 1)
        self.assertEqual(Observation.objects.first().start, datetime(2016, 9, 4, 22, 35, 39, tzinfo=timezone.utc))

    def test_cancel_by_time_range_and_location_observations_succeeds(self):
        observation = self._generate_observation_data(self.requestgroup.requests.first().id,
                                                      [self.requestgroup.requests.first().configurations.first().id])
        observation2 = copy.deepcopy(observation)
        observation2['start'] = "2016-09-04T22:35:39Z"
        observation2['end'] = "2016-09-04T23:35:39Z"
        observation2['enclosure'] = 'doma'
        observation2['configuration_statuses'][0]['instrument_name'] = 'xx01'
        observation2['configuration_statuses'][0]['guide_camera_name'] = 'xx01'
        self._create_observation([observation, observation2])
        cancel_dict = {'start': "2016-09-01T15:00:00Z",  'end': "2016-09-18T00:00:00Z", 'enclosure': 'domb',
                       'site': 'tst', 'telescope': '1m0a'}
        response = self.client.post(reverse('api:observations-cancel'), data=cancel_dict)
        self.assertEqual(response.status_code, 200)
        self.assertEqual(response.json()['canceled'], 1)
        self.assertEqual(len(Observation.objects.all()), 1)
        self.assertEqual(len(ConfigurationStatus.objects.all()), 1)
        self.assertEqual(Observation.objects.first().start, datetime(2016, 9, 4, 22, 35, 39, tzinfo=timezone.utc))

    def test_cancel_by_time_range_rapid_response_observations(self):
        observation = self._generate_observation_data(self.requestgroup.requests.first().id,
                                                      [self.requestgroup.requests.first().configurations.first().id])
        window = mixer.blend(
            Window, start=datetime(2016, 9, 3, tzinfo=timezone.utc), end=datetime(2016, 9, 6, tzinfo=timezone.utc)
        )
        location = mixer.blend(Location, telescope_class='1m0')
        requestgroup2 = create_simple_requestgroup(self.user, self.proposal, window=window, location=location)
        requestgroup2.observation_type = RequestGroup.RAPID_RESPONSE
        requestgroup2.save()
        configuration = requestgroup2.requests.first().configurations.first()
        configuration.instrument_type = '1M0-SCICAM-SBIG'
        configuration.save()
        observation2 = self._generate_observation_data(
            requestgroup2.requests.first().id, [requestgroup2.requests.first().configurations.first().id]
        )
        observation2['enclosure'] = 'doma'
        observation2['configuration_statuses'][0]['instrument_name'] = 'xx01'
        observation2['configuration_statuses'][0]['guide_camera_name'] = 'xx01'

        self._create_observation([observation, observation2])
        cancel_dict = {'start': "2016-09-01T15:00:00Z",  'end': "2016-09-18T00:00:00Z"}
        response = self.client.post(reverse('api:observations-cancel'), data=cancel_dict)
        self.assertEqual(response.status_code, 200)
        self.assertEqual(response.json()['canceled'], 1)
        self.assertEqual(len(Observation.objects.all()), 1)
        self.assertEqual(len(ConfigurationStatus.objects.all()), 1)
        self.assertEqual(Observation.objects.first().enclosure, 'doma')
        cancel_dict['include_rr'] = True
        response = self.client.post(reverse('api:observations-cancel'), data=cancel_dict)
        self.assertEqual(response.status_code, 200)
        self.assertEqual(response.json()['canceled'], 1)
        self.assertEqual(len(Observation.objects.all()), 0)
        self.assertEqual(len(ConfigurationStatus.objects.all()), 0)

    def test_cancel_by_time_range_direct_observations(self):
        observation = self._generate_observation_data(self.requestgroup.requests.first().id,
                                                      [self.requestgroup.requests.first().configurations.first().id])
        window = mixer.blend(
            Window, start=datetime(2016, 9, 3, tzinfo=timezone.utc), end=datetime(2016, 9, 6, tzinfo=timezone.utc)
        )
        location = mixer.blend(Location, telescope_class='1m0')
        requestgroup2 = create_simple_requestgroup(self.user, self.proposal, window=window, location=location)
        requestgroup2.observation_type = RequestGroup.DIRECT
        requestgroup2.save()
        configuration = requestgroup2.requests.first().configurations.first()
        configuration.instrument_type = '1M0-SCICAM-SBIG'
        configuration.save()
        observation2 = self._generate_observation_data(
            requestgroup2.requests.first().id, [requestgroup2.requests.first().configurations.first().id]
        )
        observation2['enclosure'] = 'doma'
        observation2['configuration_statuses'][0]['instrument_name'] = 'xx01'
        observation2['configuration_statuses'][0]['guide_camera_name'] = 'xx01'

        self._create_observation([observation, observation2])
        cancel_dict = {'start': "2016-09-01T15:00:00Z",  'end': "2016-09-18T00:00:00Z"}
        response = self.client.post(reverse('api:observations-cancel'), data=cancel_dict)
        self.assertEqual(response.status_code, 200)
        self.assertEqual(response.json()['canceled'], 1)
        self.assertEqual(len(Observation.objects.all()), 1)
        self.assertEqual(len(ConfigurationStatus.objects.all()), 1)
        self.assertEqual(Observation.objects.first().enclosure, 'doma')
        cancel_dict['include_direct'] = True
        response = self.client.post(reverse('api:observations-cancel'), data=cancel_dict)
        self.assertEqual(response.status_code, 200)
        self.assertEqual(response.json()['canceled'], 1)
        self.assertEqual(len(Observation.objects.all()), 0)
        self.assertEqual(len(ConfigurationStatus.objects.all()), 0)

    def test_non_staff_direct_user_cancels_observations_in_own_direct_proposal_succeeds(self):
        self.proposal.direct_submission = True
        self.proposal.save()
        observation = self._generate_observation_data(
            self.requestgroup.requests.first().id, [self.requestgroup.requests.first().configurations.first().id]
        )
        self._create_observation([observation])
        other_user = blend_user()
        self.client.force_login(other_user)
        mixer.blend(Membership, proposal=self.proposal, user=other_user)
        cancel_dict = {'ids': [Observation.objects.first().id]}
        response = self.client.post(reverse('api:observations-cancel'), data=cancel_dict)
        self.assertEqual(response.status_code, 200)
        self.assertEqual(response.json()['canceled'], 1)

    def test_non_staff_direct_user_cancels_observations_in_own_non_direct_proposal_fails(self):
        observation = self._generate_observation_data(
            self.requestgroup.requests.first().id, [self.requestgroup.requests.first().configurations.first().id]
        )
        self._create_observation([observation])
        other_user = blend_user()
        self.client.force_login(other_user)
        other_proposal = mixer.blend(Proposal, direct_submission=True)
        mixer.blend(Membership, proposal=self.proposal, user=other_user)
        mixer.blend(Membership, proposal=other_proposal, user=other_user)
        cancel_dict = {'ids': [Observation.objects.first().id]}
        response = self.client.post(reverse('api:observations-cancel'), data=cancel_dict)
        self.assertEqual(response.json()['canceled'], 0)

    def test_direct_user_cancels_others_observations_fails(self):
        observation = self._generate_observation_data(
            self.requestgroup.requests.first().id, [self.requestgroup.requests.first().configurations.first().id]
        )
        self._create_observation([observation])
        other_user = blend_user()
        self.client.force_login(other_user)
        other_proposal = mixer.blend(Proposal, direct_submission=True)
        mixer.blend(Membership, proposal=other_proposal, user=other_user)
        cancel_dict = {'ids': [Observation.objects.first().id]}
        # Check when the other proposal is not direct submission
        response = self.client.post(reverse('api:observations-cancel'), data=cancel_dict)
        self.assertEqual(response.json()['canceled'], 0)
        # Now check when the other proposal is direct submission
        self.proposal.direct_submission = True
        self.proposal.save()
        response = self.client.post(reverse('api:observations-cancel'), data=cancel_dict)
        self.assertEqual(response.json()['canceled'], 0)

    def test_non_staff_non_direct_user_cancels_observation_fails(self):
        observation = self._generate_observation_data(
            self.requestgroup.requests.first().id, [self.requestgroup.requests.first().configurations.first().id]
        )
        self._create_observation([observation])
        other_user = blend_user()
        self.client.force_login(other_user)
        cancel_dict = {'ids': [Observation.objects.first().id]}
        response = self.client.post(reverse('api:observations-cancel'), data=cancel_dict)
        self.assertEqual(response.status_code, 403)

    def test_unauthenticated_user_cancels_observation_fails(self):
        observation = self._generate_observation_data(
            self.requestgroup.requests.first().id, [self.requestgroup.requests.first().configurations.first().id]
        )
        self._create_observation([observation])
        self.client.logout()
        cancel_dict = {'ids': [Observation.objects.first().id]}
        response = self.client.post(reverse('api:observations-cancel'), data=cancel_dict)
        self.assertEqual(response.status_code, 403)

    def test_observation_start_must_be_before_end(self):
        observation = self._generate_observation_data(
            self.requestgroup.requests.first().id, [self.requestgroup.requests.first().configurations.first().id]
        )
        observation['start'] = "2016-09-06T22:35:39Z"
        response = self.client.post(reverse('api:observations-list'), data=observation)
        self.assertEqual(response.status_code, 400)
        self.assertIn('End time must be after start time', str(response.content))

    def test_observation_not_in_a_request_window_but_overlaps_with_window_start_rejected(self):
        observation = self._generate_observation_data(
            self.requestgroup.requests.first().id, [self.requestgroup.requests.first().configurations.first().id]
        )
        observation['start'] = "2016-09-02T23:50:00Z"
        observation['end'] = "2016-09-03T00:30:00Z"
        response = self.client.post(reverse('api:observations-list'), data=observation)
        self.assertEqual(response.status_code, 400)
        self.assertIn('times do not fall within any window of the request', str(response.content))

    def test_observation_not_in_a_request_window_but_overlaps_with_window_end_rejected(self):
        observation = self._generate_observation_data(
            self.requestgroup.requests.first().id, [self.requestgroup.requests.first().configurations.first().id]
        )
        observation['start'] = "2016-09-05T23:50:00Z"
        observation['end'] = "2016-09-06T00:30:00Z"
        response = self.client.post(reverse('api:observations-list'), data=observation)
        self.assertEqual(response.status_code, 400)
        self.assertIn('times do not fall within any window of the request', str(response.content))

    def test_observation_starting_after_request_window_end_rejected(self):
        observation = self._generate_observation_data(
            self.requestgroup.requests.first().id, [self.requestgroup.requests.first().configurations.first().id]
        )
        observation['start'] = "2016-09-06T23:50:00Z"
        observation['end'] = "2016-09-07T00:30:00Z"
        response = self.client.post(reverse('api:observations-list'), data=observation)
        self.assertEqual(response.status_code, 400)
        self.assertIn('times do not fall within any window of the request', str(response.content))

    def test_observation_ending_before_request_window_start_rejected(self):
        observation = self._generate_observation_data(
            self.requestgroup.requests.first().id, [self.requestgroup.requests.first().configurations.first().id]
        )
        observation['start'] = "2016-09-02T00:00:00Z"
        observation['end'] = "2016-09-02T00:30:00Z"
        response = self.client.post(reverse('api:observations-list'), data=observation)
        self.assertEqual(response.status_code, 400)
        self.assertIn('times do not fall within any window of the request', str(response.content))

    def test_observation_does_not_match_request_location_site_rejected(self):
        observation = self._generate_observation_data(
            self.requestgroup.requests.first().id, [self.requestgroup.requests.first().configurations.first().id]
        )
        location = self.requestgroup.requests.first().location
        location.site = 'bpl'
        location.save()
        response = self.client.post(reverse('api:observations-list'), data=observation)
        self.assertEqual(response.status_code, 400)
        self.assertIn('tst.domb.1m0a does not match the request location', str(response.content))

    def test_observation_does_not_match_request_location_enclosure_rejected(self):
        observation = self._generate_observation_data(
            self.requestgroup.requests.first().id, [self.requestgroup.requests.first().configurations.first().id]
        )
        location = self.requestgroup.requests.first().location
        location.site = 'tst'
        location.enclosure = 'domx'
        location.save()
        response = self.client.post(reverse('api:observations-list'), data=observation)
        self.assertEqual(response.status_code, 400)
        self.assertIn('tst.domb.1m0a does not match the request location', str(response.content))

    def test_observation_does_not_match_request_location_telescope_rejected(self):
        observation = self._generate_observation_data(
            self.requestgroup.requests.first().id, [self.requestgroup.requests.first().configurations.first().id]
        )
        location = self.requestgroup.requests.first().location
        location.telescope = '1m0x'
        location.save()
        response = self.client.post(reverse('api:observations-list'), data=observation)
        self.assertEqual(response.status_code, 400)
        self.assertIn('tst.domb.1m0a does not match the request location', str(response.content))

    def test_observation_does_not_match_request_location_telescope_class_rejected(self):
        observation = self._generate_observation_data(
            self.requestgroup.requests.first().id, [self.requestgroup.requests.first().configurations.first().id]
        )
        location = self.requestgroup.requests.first().location
        location.telescope_class = '0m4'
        location.save()
        response = self.client.post(reverse('api:observations-list'), data=observation)
        self.assertEqual(response.status_code, 400)
        self.assertIn('tst.domb.1m0a does not match the request location', str(response.content))

    def test_unavailable_instrument_type_rejected(self):
        observation = self._generate_observation_data(
            self.requestgroup.requests.first().id, [self.requestgroup.requests.first().configurations.first().id]
        )
        configuration = self.requestgroup.requests.first().configurations.first()
        configuration.instrument_type = '1M0-SCICAM-SINISTRO'
        configuration.save()
        response = self.client.post(reverse('api:observations-list'), data=observation)
        self.assertEqual(response.status_code, 400)
        self.assertIn('Instrument type 1M0-SCICAM-SINISTRO not available at tst.domb.1m0a', str(response.content))

    def test_unavailable_instrument_name_rejected(self):
        observation = self._generate_observation_data(
            self.requestgroup.requests.first().id, [self.requestgroup.requests.first().configurations.first().id]
        )
        observation['configuration_statuses'][0]['instrument_name'] = 'xx01'
        observation['configuration_statuses'][0]['guide_camera_name'] = 'ef01'
        response = self.client.post(reverse('api:observations-list'), data=observation)
        self.assertEqual(response.status_code, 400)
        self.assertIn('Instrument xx01 not available at tst.domb.1m0a', str(response.content))

    def test_guide_camera_name_not_required(self):
        observation = self._generate_observation_data(
            self.requestgroup.requests.first().id, [self.requestgroup.requests.first().configurations.first().id],
            guide_camera_name=None
        )
        response = self.client.post(reverse('api:observations-list'), data=observation)
        self.assertEqual(response.status_code, 201)
        self.assertEqual(len(Observation.objects.all()), 1)

    def test_guide_camera_doesnt_match_science_camera_rejected(self):
        observation = self._generate_observation_data(
            self.requestgroup.requests.first().id, [self.requestgroup.requests.first().configurations.first().id]
        )
        observation['configuration_statuses'][0]['instrument_name'] = 'xx01'
        response = self.client.post(reverse('api:observations-list'), data=observation)
        self.assertEqual(response.status_code, 400)
        self.assertIn('xx03 is not a valid guide camera for xx01', str(response.content))


class TestUpdateConfigurationStatusApi(TestObservationApiBase):
    def setUp(self):
        self.summary = {
            'start': "2016-09-02T00:11:22Z",
            'end': "2016-09-02T00:16:33Z",
            'state': "COMPLETED",
            'time_completed': 920,
            'events': [
                {
                    'time': "2016-09-02T00:11:22Z",
                    'description': "EnclosureOpen Command",
                    'state': "IN_PROGRESS"
                },
                {
                    'time': "2016-09-02T00:11:52Z",
                    'description': "EnclosureOpen Command",
                    'state': "COMPLETED"
                },
                {
                    'time': "2016-09-02T00:12:12Z",
                    'description': "StartExposureCommand",
                    'state': "IN_PROGRESS"
                },
                {
                    'time': "2016-09-02T00:15:43Z",
                    'description': "StartExposureCommand",
                    'state': "COMPLETED"
                }
            ]
        }
        super().setUp()

    def test_update_configuration_state_only_succeeds(self):
        observation = self._generate_observation_data(
            self.requestgroup.requests.first().id, [self.requestgroup.requests.first().configurations.first().id]
        )
        self._create_observation(observation)

        update_data = {'state': 'ATTEMPTED'}
        configuration_status = ConfigurationStatus.objects.first()
        self.client.patch(reverse('api:configurationstatus-detail', args=(configuration_status.id,)), update_data)
        configuration_status.refresh_from_db()
        self.assertEqual(configuration_status.state, 'ATTEMPTED')

    def test_dont_update_configuration_state_from_terminal_state(self):
        observation = self._generate_observation_data(
            self.requestgroup.requests.first().id, [self.requestgroup.requests.first().configurations.first().id]
        )
        self._create_observation(observation)

        update_data = {'state': 'COMPLETED'}
        configuration_status = ConfigurationStatus.objects.first()
        self.client.patch(reverse('api:configurationstatus-detail', args=(configuration_status.id,)), update_data)
        configuration_status.refresh_from_db()
        self.assertEqual(configuration_status.state, 'COMPLETED')
        update_data = {'state': 'ABORTED'}
        self.client.patch(reverse('api:configurationstatus-detail', args=(configuration_status.id,)), update_data)
        configuration_status.refresh_from_db()
        self.assertEqual(configuration_status.state, 'COMPLETED')

    def test_dont_update_other_fields_in_configuration_state(self):
        observation = self._generate_observation_data(
            self.requestgroup.requests.first().id, [self.requestgroup.requests.first().configurations.first().id]
        )
        self._create_observation(observation)

        update_data = {'state': 'COMPLETED', 'instrument_name': 'fake01', 'guide_camera_name': 'fake01'}
        configuration_status = ConfigurationStatus.objects.first()
        self.client.patch(reverse('api:configurationstatus-detail', args=(configuration_status.id,)), update_data)
        configuration_status.refresh_from_db()
        self.assertEqual(configuration_status.state, 'COMPLETED')
        self.assertNotEqual(configuration_status.instrument_name, 'fake01')
        self.assertNotEqual(configuration_status.guide_camera_name, 'fake01')

    def test_update_summary_in_configuration_state_succeeds(self):
        observation = self._generate_observation_data(
            self.requestgroup.requests.first().id, [self.requestgroup.requests.first().configurations.first().id]
        )
        self._create_observation(observation)

        update_data = {'state': 'COMPLETED', 'summary': self.summary}
        configuration_status = ConfigurationStatus.objects.first()
        self.client.patch(reverse('api:configurationstatus-detail', args=(configuration_status.id,)), update_data)
        configuration_status.refresh_from_db()
        self.assertEqual(configuration_status.state, 'COMPLETED')
        self.assertEqual(configuration_status.summary.state, self.summary['state'])
        self.assertEqual(configuration_status.summary.reason, '')
        self.assertEqual(configuration_status.summary.start, parse(self.summary['start']))
        self.assertEqual(configuration_status.summary.end, parse(self.summary['end']))
        self.assertEqual(configuration_status.summary.time_completed, self.summary['time_completed'])
        self.assertEqual(configuration_status.summary.events, self.summary['events'])

    def test_update_summary_already_exists_in_configuration_state_succeeds(self):
        observation = self._generate_observation_data(
            self.requestgroup.requests.first().id, [self.requestgroup.requests.first().configurations.first().id]
        )
        self._create_observation(observation)

        update_data = {'state': 'COMPLETED', 'summary': self.summary}
        configuration_status = ConfigurationStatus.objects.first()
        self.client.patch(reverse('api:configurationstatus-detail', args=(configuration_status.id,)), update_data)
        configuration_status.refresh_from_db()
        self.assertEqual(configuration_status.state, 'COMPLETED')
        self.assertEqual(configuration_status.summary.state, self.summary['state'])
        summary = copy.deepcopy(self.summary)
        summary['state'] = 'ABORTED'
        summary['reason'] = 'Ran out of time'
        update_data = {'summary': summary}
        self.client.patch(reverse('api:configurationstatus-detail', args=(configuration_status.id,)), update_data)
        configuration_status.refresh_from_db()
        self.assertEqual(configuration_status.summary.state, 'ABORTED')
        self.assertEqual(len(Summary.objects.all()), 1)

    def test_update_incomplete_summary_fails(self):
        observation = self._generate_observation_data(
            self.requestgroup.requests.first().id, [self.requestgroup.requests.first().configurations.first().id]
        )
        self._create_observation(observation)
        summary = copy.deepcopy(self.summary)
        del summary['state']

        update_data = {'state': 'COMPLETED', 'summary': summary}
        configuration_status = ConfigurationStatus.objects.first()
        response = self.client.patch(reverse('api:configurationstatus-detail', args=(configuration_status.id,)), update_data)
        self.assertEqual(response.status_code, 400)
        self.assertIn('state', response.json().keys())

    def test_update_summary_triggers_request_status_update(self):
        # set up request group to have a configuration with just enough time to be completed
        instrument_config = self.requestgroup.requests.first().configurations.first().instrument_configs.first()
        instrument_config.exposure_time = 92
        instrument_config.exposure_count = 10
        instrument_config.save()
        observation = self._generate_observation_data(
            self.requestgroup.requests.first().id, [self.requestgroup.requests.first().configurations.first().id]
        )
        self._create_observation(observation)
        update_data = {'state': 'FAILED', 'summary': self.summary}
        configuration_status = ConfigurationStatus.objects.first()
        self.client.patch(reverse('api:configurationstatus-detail', args=(configuration_status.id,)), update_data)
        configuration_status.refresh_from_db()
        self.assertEqual(configuration_status.state, 'FAILED')
        request = self.requestgroup.requests.first()
        request.refresh_from_db()
        self.assertEqual(request.state, 'COMPLETED')
        self.requestgroup.refresh_from_db()
        self.assertEqual(self.requestgroup.state, 'COMPLETED')

    def test_update_summary_triggers_request_status_without_completing(self):
        # set up request group to have a configuration with just enough time to be completed
        instrument_config = self.requestgroup.requests.first().configurations.first().instrument_configs.first()
        instrument_config.exposure_time = 92
        instrument_config.exposure_count = 12
        instrument_config.save()
        observation = self._generate_observation_data(
            self.requestgroup.requests.first().id, [self.requestgroup.requests.first().configurations.first().id]
        )
        self._create_observation(observation)
        update_data = {'state': 'FAILED', 'summary': self.summary}
        configuration_status = ConfigurationStatus.objects.first()
        self.client.patch(reverse('api:configurationstatus-detail', args=(configuration_status.id,)), update_data)
        configuration_status.refresh_from_db()
        self.assertEqual(configuration_status.state, 'FAILED')
        request = self.requestgroup.requests.first()
        request.refresh_from_db()
        self.assertEqual(request.state, 'PENDING')
        self.requestgroup.refresh_from_db()
        self.assertEqual(self.requestgroup.state, 'PENDING')

    def test_update_configuration_status_end_time_succeeds(self):
        observation = self._generate_observation_data(
            self.requestgroup.requests.first().id, [self.requestgroup.requests.first().configurations.first().id]
        )
        self._create_observation(observation)
        configuration_status = ConfigurationStatus.objects.first()

        new_end = datetime(2016, 9, 5, 23, 47, 22).replace(tzinfo=timezone.utc)
        update_data = {"end": datetime.strftime(new_end, '%Y-%m-%dT%H:%M:%SZ')}
        self.client.patch(reverse('api:configurationstatus-detail', args=(configuration_status.id,)), update_data)
        observation = Observation.objects.first()
        self.assertEqual(observation.end, new_end)

    def test_lengthen_first_configuration_status_end_time_with_multiple_configs(self):
        create_simple_configuration(self.requestgroup.requests.first(), priority=2)
        create_simple_configuration(self.requestgroup.requests.first(), priority=3)
        configuration_ids = [config.id for config in self.requestgroup.requests.first().configurations.all()]
        observation = self._generate_observation_data(self.requestgroup.requests.first().id, configuration_ids)
        self._create_observation(observation)
        configuration_status = ConfigurationStatus.objects.first()

        new_end = datetime(2016, 9, 5, 23, 47, 22).replace(tzinfo=timezone.utc)
        update_data = {"end": datetime.strftime(new_end, '%Y-%m-%dT%H:%M:%SZ')}
        self.client.patch(reverse('api:configurationstatus-detail', args=(configuration_status.id,)), update_data)
        observation = Observation.objects.first()
        new_obs_end = new_end + timedelta(seconds=self.requestgroup.requests.first().get_remaining_duration(
            configuration_status.configuration.priority))
        self.assertEqual(observation.end, new_obs_end)

    def test_shorten_first_configuration_status_end_time_with_multiple_configs(self):
        create_simple_configuration(self.requestgroup.requests.first(), priority=2)
        create_simple_configuration(self.requestgroup.requests.first(), priority=3)
        configuration_ids = [config.id for config in self.requestgroup.requests.first().configurations.all()]
        observation = self._generate_observation_data(self.requestgroup.requests.first().id, configuration_ids)
        self._create_observation(observation)
        configuration_status = ConfigurationStatus.objects.first()

        new_end = datetime(2016, 9, 5, 23, 13, 31).replace(tzinfo=timezone.utc)
        update_data = {"end": datetime.strftime(new_end, '%Y-%m-%dT%H:%M:%SZ')}
        self.client.patch(reverse('api:configurationstatus-detail', args=(configuration_status.id,)), update_data)
        observation = Observation.objects.first()
        new_obs_end = new_end + timedelta(seconds=self.requestgroup.requests.first().get_remaining_duration(
            configuration_status.configuration.priority))
        self.assertEqual(observation.end, new_obs_end)

    def test_update_last_configuration_status_end_time_is_same_as_obs_end(self):
        create_simple_configuration(self.requestgroup.requests.first(), priority=2)
        create_simple_configuration(self.requestgroup.requests.first(), priority=3)
        configuration_ids = [config.id for config in self.requestgroup.requests.first().configurations.all()]
        observation = self._generate_observation_data(self.requestgroup.requests.first().id, configuration_ids)
        self._create_observation(observation)
        configuration_status = ConfigurationStatus.objects.last()

        new_end = datetime(2016, 9, 5, 23, 47, 22).replace(tzinfo=timezone.utc)
        update_data = {"end": datetime.strftime(new_end, '%Y-%m-%dT%H:%M:%SZ')}
        self.client.patch(reverse('api:configurationstatus-detail', args=(configuration_status.id,)), update_data)
        observation = Observation.objects.first()
        new_obs_end = new_end + timedelta(seconds=self.requestgroup.requests.first().get_remaining_duration(
            configuration_status.configuration.priority))
        self.assertEqual(new_obs_end, new_end)
        self.assertEqual(observation.end, new_obs_end)


class TestUpdateObservationApi(TestObservationApiBase):
    def setUp(self):
        super().setUp()

    @staticmethod
    def _create_clone_observation(observation, start, end):
        return mixer.blend(
            Observation,
            site=observation.site,
            enclosure=observation.enclosure,
            telescope=observation.telescope,
            start=start.replace(tzinfo=timezone.utc),
            end=end.replace(tzinfo=timezone.utc),
            request=observation.request
        )

    def test_update_observation_end_time_succeeds(self):
        original_end = datetime(2016, 9, 5, 23, 35, 40).replace(tzinfo=timezone.utc)
        observation = self._generate_observation_data(
            self.requestgroup.requests.first().id, [self.requestgroup.requests.first().configurations.first().id]
        )
        self._create_observation(observation)
        observation = Observation.objects.first()
        self.assertEqual(observation.end, original_end)

        new_end = datetime(2016, 9, 5, 23, 47, 22).replace(tzinfo=timezone.utc)
        update_data = {"end": datetime.strftime(new_end, '%Y-%m-%dT%H:%M:%SZ')}
        self.client.patch(reverse('api:observations-detail', args=(observation.id,)), update_data)
        observation.refresh_from_db()
        self.assertEqual(observation.end, new_end)

    def test_update_observation_end_time_cancels_proper_overlapping_observations(self):
        self.window.start = datetime(2016, 9, 1, tzinfo=timezone.utc)
        self.window.save()
        observation = self._generate_observation_data(
            self.requestgroup.requests.first().id, [self.requestgroup.requests.first().configurations.first().id],
            start="2016-09-02T22:35:39Z",
            end="2016-09-02T23:35:40Z"
        )
        self._create_observation(observation)
        observation = Observation.objects.first()
        cancel_obs_1 = self._create_clone_observation(observation, datetime(2016, 9, 2, 23, 35, 41), datetime(2016, 9, 2, 23, 39, 59))
        cancel_obs_2 = self._create_clone_observation(observation, datetime(2016, 9, 2, 23, 42, 0), datetime(2016, 9, 2, 23, 55, 34))
        extra_obs_1 = self._create_clone_observation(observation, datetime(2016, 9, 2, 23, 55, 35), datetime(2016, 9, 3, 0, 14, 21))
        rr_obs_1 = self._create_clone_observation(observation, datetime(2016, 9, 2, 23, 40, 0), datetime(2016, 9, 2, 23, 41, 59))
        rr_requestgroup = create_simple_requestgroup(self.user, self.proposal, window=self.window, location=self.location)
        rr_requestgroup.observation_type = RequestGroup.RAPID_RESPONSE
        rr_requestgroup.save()
        rr_obs_1.request = rr_requestgroup.requests.first()
        rr_obs_1.save()

        new_end = datetime(2016, 9, 2, 23, 47, 22).replace(tzinfo=timezone.utc)
        update_data = {"end": datetime.strftime(new_end, '%Y-%m-%dT%H:%M:%SZ')}
        self.client.patch(reverse('api:observations-detail', args=(observation.id,)), update_data)
        observation.refresh_from_db()
        self.assertEqual(observation.end, new_end)
        cancel_obs_1.refresh_from_db()
        self.assertEqual(cancel_obs_1.state, 'CANCELED')
        cancel_obs_2.refresh_from_db()
        self.assertEqual(cancel_obs_2.state, 'CANCELED')
        extra_obs_1.refresh_from_db()
        self.assertEqual(extra_obs_1.state, 'PENDING')
        rr_obs_1.refresh_from_db()
        self.assertEqual(rr_obs_1.state, 'PENDING')

    def test_update_observation_end_time_rr_cancels_overlapping_rr(self):
        self.window.start = datetime(2016, 9, 1, tzinfo=timezone.utc)
        self.window.save()
        self.requestgroup.observation_type = RequestGroup.RAPID_RESPONSE
        self.requestgroup.save()
        observation = self._generate_observation_data(
            self.requestgroup.requests.first().id, [self.requestgroup.requests.first().configurations.first().id],
            start="2016-09-02T22:35:39Z",
            end="2016-09-02T23:35:40Z"
        )
        self._create_observation(observation)
        observation = Observation.objects.first()
        cancel_obs_1 = self._create_clone_observation(observation, datetime(2016, 9, 2, 23, 35, 41), datetime(2016, 9, 2, 23, 39, 59))
        new_end = datetime(2016, 9, 2, 23, 47, 22).replace(tzinfo=timezone.utc)
        update_data = {"end": datetime.strftime(new_end, '%Y-%m-%dT%H:%M:%SZ')}
        self.client.patch(reverse('api:observations-detail', args=(observation.id,)), update_data)
        cancel_obs_1.refresh_from_db()
        self.assertEqual(cancel_obs_1.state, 'CANCELED')

    def test_update_observation_end_before_start_does_nothing(self):
        original_end = datetime(2016, 9, 5, 23, 35, 40).replace(tzinfo=timezone.utc)
        observation = self._generate_observation_data(
            self.requestgroup.requests.first().id, [self.requestgroup.requests.first().configurations.first().id]
        )
        self._create_observation(observation)
        observation = Observation.objects.first()

        new_end = datetime(2016, 9, 5, 19, 35, 40).replace(tzinfo=timezone.utc)
        update_data = {"end": datetime.strftime(new_end, '%Y-%m-%dT%H:%M:%SZ')}
        self.client.patch(reverse('api:observations-detail', args=(observation.id,)), update_data)
        observation.refresh_from_db()
        self.assertEqual(observation.end, original_end)

    def test_update_observation_end_must_be_in_future(self):
        observation = self._generate_observation_data(
            self.requestgroup.requests.first().id, [self.requestgroup.requests.first().configurations.first().id]
        )
        self._create_observation(observation)
        observation = Observation.objects.first()

        new_end = datetime(2016, 8, 5, 19, 35, 40).replace(tzinfo=timezone.utc)
        update_data = {"end": datetime.strftime(new_end, '%Y-%m-%dT%H:%M:%SZ')}
        response = self.client.patch(reverse('api:observations-detail', args=(observation.id,)), update_data)
        self.assertEqual(response.status_code, 400)
        self.assertEqual(response.json()['non_field_errors'], ['Updated end time must be in the future'])

    def test_update_observation_update_must_include_end(self):
        observation = self._generate_observation_data(
            self.requestgroup.requests.first().id, [self.requestgroup.requests.first().configurations.first().id]
        )
        self._create_observation(observation)
        observation = Observation.objects.first()

        update_data = {'field_1': 'testtest', 'not_end': 2341}
        response = self.client.patch(reverse('api:observations-detail', args=(observation.id,)), update_data)
        self.assertEqual(response.status_code, 400)
        self.assertEqual(response.json()['non_field_errors'], ['Observation update must include `end` field'])

    def test_update_observation_non_staff_non_direct_user_fails(self):
        observation = self._generate_observation_data(
            self.requestgroup.requests.first().id, [self.requestgroup.requests.first().configurations.first().id]
        )
        self._create_observation(observation)
        observation = Observation.objects.first()
        original_end = observation.end
        non_staff_user = blend_user()
        mixer.blend(Membership, user=non_staff_user, proposal=self.proposal)
        self.client.force_login(non_staff_user)
        new_end = datetime(2016, 9, 5, 23, 47, 22).replace(tzinfo=timezone.utc)
        update_data = {'end': datetime.strftime(new_end, '%Y-%m-%dT%H:%M:%SZ')}
        response = self.client.patch(reverse('api:observations-detail', args=(observation.id,)), update_data)
        self.assertEqual(response.status_code, 403)
        observation.refresh_from_db()
        self.assertEqual(original_end, observation.end)

    def test_update_observation_unauthenticated_fails(self):
        observation = self._generate_observation_data(
            self.requestgroup.requests.first().id, [self.requestgroup.requests.first().configurations.first().id]
        )
        self._create_observation(observation)
        observation = Observation.objects.first()
        original_end = observation.end
        self.client.logout()
        new_end = datetime(2016, 9, 5, 23, 47, 22).replace(tzinfo=timezone.utc)
        update_data = {'end': datetime.strftime(new_end, '%Y-%m-%dT%H:%M:%SZ')}
        response = self.client.patch(reverse('api:observations-detail', args=(observation.id,)), update_data)
        self.assertEqual(response.status_code, 403)
        observation.refresh_from_db()
        self.assertEqual(original_end, observation.end)

    def test_update_observation_non_staff_direct_user_on_own_proposals(self):
        observation = self._generate_observation_data(
            self.requestgroup.requests.first().id, [self.requestgroup.requests.first().configurations.first().id]
        )
        self._create_observation(observation)
        observation = Observation.objects.first()
        original_end = observation.end
        non_staff_user = blend_user()
        mixer.blend(Membership, user=non_staff_user, proposal=self.proposal)
        self.client.force_login(non_staff_user)
        new_end = datetime(2016, 9, 5, 23, 47, 22).replace(tzinfo=timezone.utc)
        update_data = {'end': datetime.strftime(new_end, '%Y-%m-%dT%H:%M:%SZ')}
        # Check when the proposal is not direct. Should fail.
        response = self.client.patch(reverse('api:observations-detail', args=(observation.id,)), update_data)
        self.assertEqual(response.status_code, 403)
        observation.refresh_from_db()
        self.assertEqual(original_end, observation.end)
        # Check when the proposal is direct. Should succeed.
        self.proposal.direct_submission = True
        self.proposal.save()
        response = self.client.patch(reverse('api:observations-detail', args=(observation.id,)), update_data)
        self.assertEqual(response.status_code, 200)
        observation.refresh_from_db()
        self.assertEqual(new_end, observation.end)

    def test_update_observation_non_staff_direct_user_on_other_proposals_fail(self):
        observation = self._generate_observation_data(
            self.requestgroup.requests.first().id, [self.requestgroup.requests.first().configurations.first().id]
        )
        self._create_observation(observation)
        observation = Observation.objects.first()
        original_end = observation.end
        non_staff_user = blend_user()
        other_proposal = mixer.blend(Proposal, direct_submission=True)
        mixer.blend(Membership, user=non_staff_user, proposal=other_proposal)
        self.client.force_login(non_staff_user)
        new_end = datetime(2016, 9, 5, 23, 47, 22).replace(tzinfo=timezone.utc)
        update_data = {'end': datetime.strftime(new_end, '%Y-%m-%dT%H:%M:%SZ')}
        # Check when the other proposal is not direct submission
        response = self.client.patch(reverse('api:observations-detail', args=(observation.id,)), update_data)
        self.assertEqual(response.status_code, 404)  # 404 because this user cannot even see the observation
        observation.refresh_from_db()
        self.assertEqual(original_end, observation.end)
        # Check when the other proposal is direct submission
        self.proposal.direct_submission = True
        self.proposal.save()
        response = self.client.patch(reverse('api:observations-detail', args=(observation.id,)), update_data)
        self.assertEqual(response.status_code, 404)  # 404 because this user cannot even see the observation
        observation.refresh_from_db()
        self.assertEqual(original_end, observation.end)


class TestLastScheduled(TestObservationApiBase):
    def setUp(self):
        super().setUp()
        # Mock the cache with a real one for these tests
        self.locmem_cache = cache._create_cache('django.core.cache.backends.locmem.LocMemCache')
        self.locmem_cache.clear()
        self.patch1 = patch.object(views, 'cache', self.locmem_cache)
        self.patch1.start()
        self.patch2 = patch.object(viewsets, 'cache', self.locmem_cache)
        self.patch2.start()

    def tearDown(self):
        super().tearDown()
        self.patch1.stop()
        self.patch2.stop()

    def test_last_schedule_date_is_7_days_out_if_no_cached_value(self):
        last_schedule_cached = self.locmem_cache.get('observation_portal_last_schedule_time_tst')
        self.assertIsNone(last_schedule_cached)

        response = self.client.get(reverse('api:last_scheduled'))
        last_schedule = response.json()['last_schedule_time']
        self.assertAlmostEqual(parse(last_schedule), timezone.now() - timedelta(days=7),
                               delta=timedelta(minutes=1))

    def test_last_schedule_date_is_updated_when_single_observation_is_submitted(self):
        last_schedule_cached = self.locmem_cache.get('observation_portal_last_schedule_time_tst')
        self.assertIsNone(last_schedule_cached)
        observation = self._generate_observation_data(
            self.requestgroup.requests.first().id, [self.requestgroup.requests.first().configurations.first().id]
        )
        self._create_observation(observation)

        response = self.client.get(reverse('api:last_scheduled') + "?site=tst")
        last_schedule = response.json()['last_schedule_time']
        self.assertAlmostEqual(parse(last_schedule), timezone.now(), delta=timedelta(minutes=1))

        # Verify that the last scheduled time for a different site isn't updated
        response = self.client.get(reverse('api:last_scheduled') + "?site=non")
        last_schedule = response.json()['last_schedule_time']
        self.assertAlmostEqual(parse(last_schedule), timezone.now() - timedelta(days=7),
                               delta=timedelta(minutes=1))

    def test_last_schedule_date_is_updated_when_multiple_observations_are_submitted(self):
        last_schedule_cached = self.locmem_cache.get('observation_portal_last_schedule_time_tst')
        self.assertIsNone(last_schedule_cached)
        observation = self._generate_observation_data(
            self.requestgroup.requests.first().id, [self.requestgroup.requests.first().configurations.first().id]
        )
        observations = [observation, observation, observation]
        self._create_observation(observations)

        response = self.client.get(reverse('api:last_scheduled'))
        last_schedule = response.json()['last_schedule_time']
        self.assertAlmostEqual(parse(last_schedule), timezone.now(), delta=timedelta(minutes=1))

    def test_last_schedule_date_is_not_updated_when_observation_is_mixed(self):
        mixer.blend(Observation, request=self.requestgroup.requests.first())
        last_schedule_cached = self.locmem_cache.get('observation_portal_last_schedule_time_tst')
        self.assertIsNone(last_schedule_cached)
        response = self.client.get(reverse('api:last_scheduled'))
        last_schedule = response.json()['last_schedule_time']
        self.assertAlmostEqual(parse(last_schedule), timezone.now() - timedelta(days=7),
                               delta=timedelta(minutes=1))


class TestTimeAccounting(TestObservationApiBase):
    def setUp(self):
        super().setUp()
        self.time_allocation = mixer.blend(TimeAllocation, instrument_type='1M0-SCICAM-SBIG', semester=self.semester,
                                           proposal=self.proposal, std_allocation=100, rr_allocation=100,
                                           tc_allocation=100, ipp_time_available=100)

    @staticmethod
    def _create_observation_and_config_status(requestgroup, start, end, config_state='PENDING'):
        observation = mixer.blend(Observation, request=requestgroup.requests.first(),
                                  site='tst', enclosure='domb', telescope='1m0a',
                                  start=start, end=end, state='PENDING')
        config_status = mixer.blend(ConfigurationStatus, observation=observation,
                                    configuration=requestgroup.requests.first().configurations.first(),
                                    instrument_name='xx03', guide_camera_name='xx03', state=config_state)

        return observation, config_status

    def _helper_test_summary_save(self, observation_type=RequestGroup.NORMAL, config_status_state='PENDING',
                                  config_start=datetime(2019, 9, 5, 22, 20, 24, tzinfo=timezone.utc),
                                  config_end=datetime(2019, 9, 5, 22, 21, 24, tzinfo=timezone.utc)):
        self.assertEqual(self.time_allocation.std_time_used, 0)
        self.assertEqual(self.time_allocation.tc_time_used, 0)
        self.assertEqual(self.time_allocation.rr_time_used, 0)
        self.requestgroup.observation_type = observation_type
        self.requestgroup.save()
        _, config_status = self._create_observation_and_config_status(self.requestgroup,
                                                                      start=datetime(2019, 9, 5, 22, 20,
                                                                                     tzinfo=timezone.utc),
                                                                      end=datetime(2019, 9, 5, 23, tzinfo=timezone.utc),
                                                                      config_state=config_status_state)
        summary = mixer.blend(Summary, configuration_status=config_status, start=config_start, end=config_end)
        self.time_allocation.refresh_from_db()
        time_used = configuration_time_used(summary, observation_type).total_seconds() / 3600.0
        if observation_type == RequestGroup.NORMAL:
            self.assertAlmostEqual(self.time_allocation.std_time_used, time_used, 5)
            self.assertEqual(self.time_allocation.tc_time_used, 0)
            self.assertEqual(self.time_allocation.rr_time_used, 0)
        if observation_type == RequestGroup.RAPID_RESPONSE:
            self.assertAlmostEqual(self.time_allocation.rr_time_used, time_used, 5)
            self.assertEqual(self.time_allocation.std_time_used, 0)
            self.assertEqual(self.time_allocation.tc_time_used, 0)
        if observation_type == RequestGroup.TIME_CRITICAL:
            self.assertAlmostEqual(self.time_allocation.tc_time_used, time_used, 5)
            self.assertEqual(self.time_allocation.rr_time_used, 0)
            self.assertEqual(self.time_allocation.std_time_used, 0)

        return config_status, summary

    def test_attempted_configuration_status_affects_normal_time_accounting(self):
        self._helper_test_summary_save(config_status_state='ATTEMPTED')

    def test_failed_configuration_status_affects_normal_time_accounting(self):
        self._helper_test_summary_save(config_status_state='FAILED',
                                       config_end=datetime(2019, 9, 5, 22, 40, 24, tzinfo=timezone.utc))

    def test_completed_configuration_status_affects_tc_time_accounting(self):
        self._helper_test_summary_save(observation_type=RequestGroup.TIME_CRITICAL,
                                       config_status_state='COMPLETED',
                                       config_end=datetime(2019, 9, 5, 22, 58, 24, tzinfo=timezone.utc))

    def test_completed_configuration_status_affects_rr_time_accounting(self):
        self._helper_test_summary_save(observation_type=RequestGroup.RAPID_RESPONSE,
                                       config_status_state='COMPLETED',
                                       config_end=datetime(2019, 9, 5, 22, 21, 24, tzinfo=timezone.utc))

    def test_completed_configuration_status_affects_rr_time_accounting_block_bounded(self):
        self._helper_test_summary_save(observation_type=RequestGroup.RAPID_RESPONSE,
                                       config_status_state='COMPLETED',
                                       config_end=datetime(2019, 9, 5, 22, 58, 24, tzinfo=timezone.utc))

    def test_multiple_summary_saves_leads_to_consistent_time_accounting(self):
        config_start = datetime(2019, 9, 5, 22, 20, 24, tzinfo=timezone.utc)
        config_status, summary = self._helper_test_summary_save(
            observation_type=RequestGroup.NORMAL,
            config_status_state='ATTEMPTED',
            config_start=config_start,
            config_end=datetime(2019, 9, 5, 22, 58, 24, tzinfo=timezone.utc)
        )

        config_status.state = 'FAILED'
        config_status.save()
        new_end_time = datetime(2019, 9, 5, 22, 30, tzinfo=timezone.utc)
        summary.end = new_end_time
        summary.save()
        self.time_allocation.refresh_from_db()

        time_used = (new_end_time - config_start).total_seconds() / 3600.0
        self.assertAlmostEqual(self.time_allocation.std_time_used, time_used, 5)

    def test_multiple_requests_leads_to_consistent_time_accounting(self):
        self._helper_test_summary_save(
            observation_type=RequestGroup.NORMAL,
            config_status_state='COMPLETED',
            config_end=datetime(2019, 9, 5, 22, 58, 24, tzinfo=timezone.utc)
        )
        self.time_allocation.refresh_from_db()
        time_used = self.time_allocation.std_time_used

        window = mixer.blend(
            Window, start=datetime(2016, 9, 3, tzinfo=timezone.utc), end=datetime(2016, 9, 6, tzinfo=timezone.utc)
        )
        location = mixer.blend(Location, telescope_class='1m0')
        second_requestgroup = create_simple_requestgroup(self.user, self.proposal, window=window,
                                                       location=location)
        second_requestgroup.observation_type = RequestGroup.NORMAL
        second_requestgroup.save()
        configuration = second_requestgroup.requests.first().configurations.first()
        configuration.instrument_type = '1M0-SCICAM-SBIG'
        configuration.save()
        _, second_config_status = self._create_observation_and_config_status(second_requestgroup,
                                                                             start=datetime(2019, 9, 6, 23, 20,
                                                                                            tzinfo=timezone.utc),
                                                                             end=datetime(2019, 9, 6, 23, 50,
                                                                                          tzinfo=timezone.utc),
                                                                             config_state='COMPLETED')

        config_start = datetime(2019, 9, 6, 23, 20, 24, tzinfo=timezone.utc)
        config_end = datetime(2019, 9, 6, 23, 40, 24, tzinfo=timezone.utc)
        mixer.blend(Summary, configuration_status=second_config_status, start=config_start, end=config_end)
        self.time_allocation.refresh_from_db()
        time_used += (config_end - config_start).total_seconds() / 3600.0
        self.assertAlmostEqual(self.time_allocation.std_time_used, time_used, 5)


class TestTimeAccountingCommand(TestObservationApiBase):
    def setUp(self):
        super().setUp()
        self.time_allocation = mixer.blend(TimeAllocation, instrument_type='1M0-SCICAM-SBIG', semester=self.semester,
                                           proposal=self.proposal, std_allocation=100, rr_allocation=100,
                                           tc_allocation=100, ipp_time_available=100)

    def _add_observation(self, state, time_completed):
        observation = Observation.objects.create(request=self.requestgroup.requests.first(), state=state, site='tst', enclosure='domb', telescope='1m0a',
        start=datetime(2016,9,5,22,35,39, tzinfo=timezone.utc), end=datetime(2016,9,5,23,35,40, tzinfo=timezone.utc))
        config_status = ConfigurationStatus.objects.create(observation=observation, configuration=self.requestgroup.requests.first().configurations.first(),
        state=state, instrument_name='xx03', guide_camera_name='xx03')
        Summary.objects.create(configuration_status=config_status, start=datetime(2016,9,5,22,35,39, tzinfo=timezone.utc),
        end=datetime(2016,9,5,23,35,40, tzinfo=timezone.utc), time_completed=time_completed, state=state)
        return observation

    def test_with_no_obs_command_reports_no_time_used(self):
        command_output = StringIO()
        command_err = StringIO()
        call_command('time_accounting', f'-p{self.proposal.id}', '-i1M0-SCICAM-SBIG', f'-s{self.semester.id}', stdout=command_output, stderr=command_err)
        command_out = command_output.getvalue()
        self.assertIn('Used 0 NORMAL hours, 0 RAPID_RESPONSE hours, and 0 TIME_CRITICAL hours', command_out)
        self.assertNotIn('is different from existing', command_err)
        self.time_allocation.refresh_from_db()
        self.assertEqual(self.time_allocation.std_time_used, 0)
        self.assertEqual(self.time_allocation.rr_time_used, 0)
        self.assertEqual(self.time_allocation.tc_time_used, 0)

    def test_with_one_obs_command_reports_time_used_and_modifies_time(self):
        command_output = StringIO()
        command_err = StringIO()
        observation = self._add_observation(state='COMPLETED', time_completed=1000)
        # reset time used to 0 since creating the observation already modified it
        self.time_allocation.std_time_used = 0
        self.time_allocation.save()
        call_command('time_accounting', f'-p{self.proposal.id}', '-i1M0-SCICAM-SBIG', f'-s{self.semester.id}', stdout=command_output, stderr=command_err)
        time_used = (observation.configuration_statuses.first().summary.end - observation.configuration_statuses.first().summary.start).total_seconds() / 3600.0
        self.assertIn(f'Used {time_used} NORMAL hours, 0 RAPID_RESPONSE hours, and 0 TIME_CRITICAL hours', command_output.getvalue())
        self.assertIn('is different from existing', command_err.getvalue())
        self.time_allocation.refresh_from_db()
        self.assertAlmostEqual(self.time_allocation.std_time_used, time_used)

    def test_with_one_obs_command_reports_dry_run_doesnt_modify_time(self):
        command_output = StringIO()
        command_err = StringIO()
        observation = self._add_observation(state='COMPLETED', time_completed=1000)
        # reset time used to 0 since creating the observation already modified it
        self.time_allocation.std_time_used = 0
        self.time_allocation.save()
        call_command('time_accounting', f'-p{self.proposal.id}', '-i1M0-SCICAM-SBIG', f'-s{self.semester.id}', '-d', stdout=command_output, stderr=command_err)
        time_used = (observation.configuration_statuses.first().summary.end - observation.configuration_statuses.first().summary.start).total_seconds() / 3600.0
        self.assertIn(f'Used {time_used} NORMAL hours, 0 RAPID_RESPONSE hours, and 0 TIME_CRITICAL hours', command_output.getvalue())
        self.assertIn('is different from existing', command_err.getvalue())
        self.time_allocation.refresh_from_db()
        self.assertEqual(self.time_allocation.std_time_used, 0)


<<<<<<< HEAD
class TestGetObservationsDetailAPIView(APITestCase):
    def setUp(self):
        super().setUp()
        self.user = blend_user()
        self.proposal = mixer.blend(Proposal)
        mixer.blend(Membership, proposal=self.proposal, user=self.user)
        self.rg = create_simple_requestgroup(self.user, self.proposal)
        self.observation = mixer.blend(Observation, request=self.rg.requests.first())

        self.staff_user = blend_user(user_params={'is_staff': True, 'is_superuser': True}, profile_params={'staff_view': True})
        self.staff_proposal = mixer.blend(Proposal)
        mixer.blend(Membership, proposal=self.staff_proposal, user=self.staff_user)
        self.staff_rg = create_simple_requestgroup(self.staff_user, self.staff_proposal)
        self.staff_observation = mixer.blend(Observation, request=self.staff_rg.requests.first())

        self.public_proposal = mixer.blend(Proposal, public=True)
        mixer.blend(Membership, proposal=self.public_proposal, user=self.user)
        self.public_requestgroup = create_simple_requestgroup(self.user, self.public_proposal)
        self.public_observation = mixer.blend(Observation, request=self.public_requestgroup.requests.first())

    def test_unauthenticated_user_sees_only_public_observation(self):
        public_response = self.client.get(reverse('api:observations-detail', kwargs={'pk': self.public_observation.id}))
        self.assertEqual(public_response.status_code, 200)
        non_public_response = self.client.get(reverse('api:observations-detail', args=[self.observation.id]))
        self.assertEqual(non_public_response.status_code, 404)

    def test_authenticated_user_sees_their_observation_but_not_others(self):
        self.client.force_login(self.user)
        response = self.client.get(reverse('api:observations-detail', kwargs={'pk': self.observation.id}))
        self.assertEqual(response.status_code, 200)
        staff_response = self.client.get(reverse('api:observations-detail', kwargs={'pk': self.staff_observation.id}))
        self.assertEqual(staff_response.status_code, 404)

    def test_staff_user_with_staff_view_sees_others_observation(self):
        self.client.force_login(self.staff_user)
        response = self.client.get(reverse('api:observations-detail', kwargs={'pk': self.observation.id}))
        self.assertEqual(response.status_code, 200)

    def test_staff_user_without_staff_view_doesnt_see_others_observation(self):
        self.staff_user.profile.staff_view = False
        self.staff_user.profile.save()
        response = self.client.get(reverse('api:observations-detail', kwargs={'pk': self.observation.id}))
        self.assertEqual(response.status_code, 404)

    def test_user_authored_only_enabled(self):
        user = blend_user(profile_params={'view_authored_requests_only': True})
        mixer.blend(Membership, proposal=self.public_proposal, user=user)
        requestgroup = create_simple_requestgroup(user, self.public_proposal)
        observation = mixer.blend(Observation, request=requestgroup.requests.first())
        self.client.force_login(user)
        response = self.client.get(reverse('api:observations-detail', kwargs={'pk': self.public_observation.id}))
        self.assertEqual(response.status_code, 404)
        response = self.client.get(reverse('api:observations-detail', kwargs={'pk': observation.id}))
        self.assertEqual(response.status_code, 200)


class TestGetObservationsListAPIView(TestObservationApiBase):
    def setUp(self):
        super().setUp()
        self.non_staff_user = blend_user()
        self.first_private_proposal = mixer.blend(Proposal, public=False)
        mixer.blend(Membership, proposal=self.first_private_proposal, user=self.non_staff_user)
        self.requestgroups = [
            self._generate_requestgroup(self.non_staff_user, self.first_private_proposal) for _ in range(3)
        ]
        self.observations = [
            self._generate_observation_data(
                requestgroup.requests.first().id,
                [requestgroup.requests.first().configurations.first().id]
            ) for requestgroup in self.requestgroups
        ]
        for observation in self.observations:
            self._create_observation(observation)

        self.public_proposal = mixer.blend(Proposal, public=True)
        mixer.blend(Membership, proposal=self.public_proposal, user=self.non_staff_user)
        self.public_requestgroups = [
            self._generate_requestgroup(self.non_staff_user, self.public_proposal) for _ in range(3)
        ]
        self.public_observations = [
            self._generate_observation_data(
                public_requestgroup.requests.first().id,
                [public_requestgroup.requests.first().configurations.first().id]
            ) for public_requestgroup in self.public_requestgroups
        ]
        for public_observation in self.public_observations:
            self._create_observation(public_observation)

        self.other_non_staff_user = blend_user()
        self.second_private_proposal = mixer.blend(Proposal, public=False)
        mixer.blend(Membership, proposal=self.second_private_proposal, user=self.other_non_staff_user)
        self.other_requestgroups = [
            self._generate_requestgroup(self.other_non_staff_user, self.second_private_proposal) for _ in range(3)
        ]
        self.other_observations = [
            self._generate_observation_data(
                other_requestgroup.requests.first().id,
                [other_requestgroup.requests.first().configurations.first().id]
            ) for other_requestgroup in self.other_requestgroups
        ]
        for other_observation in self.other_observations:
            self._create_observation(other_observation)

    def test_unauthenticated_user_only_sees_public_observations(self):
        self.client.logout()
        response = self.client.get(reverse('api:observations-list'))
        self.assertIn(self.public_proposal.id, str(response.content))
        self.assertNotIn(self.first_private_proposal.id, str(response.content))
        self.assertNotIn(self.second_private_proposal.id, str(response.content))

    def test_authenticated_user_sees_their_observations(self):
        self.client.force_login(self.non_staff_user)
        response = self.client.get(reverse('api:observations-list'))
        self.assertIn(self.first_private_proposal.id, str(response.content))
        self.assertIn(self.public_proposal.id, str(response.content))
        self.assertNotIn(self.second_private_proposal.id, str(response.content))

    def test_staff_user_with_staff_view_sees_everything(self):
        staff_user = blend_user(user_params={'is_staff': True, 'is_superuser': True}, profile_params={'staff_view': True})
        self.client.force_login(staff_user)
        response = self.client.get(reverse('api:observations-list'))
        self.assertIn(self.first_private_proposal.id, str(response.content))
        self.assertIn(self.public_proposal.id, str(response.content))
        self.assertIn(self.second_private_proposal.id, str(response.content))

    def test_staff_user_without_staff_view_sees_only_their_observations(self):
        self.non_staff_user.is_staff = True
        self.non_staff_user.save()
        self.client.force_login(self.non_staff_user)
        response = self.client.get(reverse('api:observations-list'))
        self.assertIn(self.first_private_proposal.id, str(response.content))
        self.assertIn(self.public_proposal.id, str(response.content))
        self.assertNotIn(self.second_private_proposal.id, str(response.content))

    def test_user_with_authored_only(self):
        user = blend_user(profile_params={'view_authored_requests_only': True})
        mixer.blend(Membership, proposal=self.first_private_proposal, user=user)
        self.client.force_login(user)
        response = self.client.get(reverse('api:observations-list'))
        self.assertNotIn(self.first_private_proposal.id, str(response.content))
        self.assertNotIn(self.public_proposal.id, str(response.content))
=======
class TestGetObservationsFiltersApi(APITestCase):
    def setUp(self) -> None:
        super().setUp()

    def test_get_observations_filters(self):
        response = self.client.get(reverse('api:observations-filters'))
        self.assertEqual(response.status_code, 200)
        self.assertGreater(len(response.json()['choice_fields'][0]['options']), 0)
        self.assertGreater(len(response.json()['fields']), 0)
>>>>>>> a35ae496
<|MERGE_RESOLUTION|>--- conflicted
+++ resolved
@@ -1648,7 +1648,6 @@
         self.assertEqual(self.time_allocation.std_time_used, 0)
 
 
-<<<<<<< HEAD
 class TestGetObservationsDetailAPIView(APITestCase):
     def setUp(self):
         super().setUp()
@@ -1790,7 +1789,7 @@
         response = self.client.get(reverse('api:observations-list'))
         self.assertNotIn(self.first_private_proposal.id, str(response.content))
         self.assertNotIn(self.public_proposal.id, str(response.content))
-=======
+
 class TestGetObservationsFiltersApi(APITestCase):
     def setUp(self) -> None:
         super().setUp()
@@ -1799,5 +1798,4 @@
         response = self.client.get(reverse('api:observations-filters'))
         self.assertEqual(response.status_code, 200)
         self.assertGreater(len(response.json()['choice_fields'][0]['options']), 0)
-        self.assertGreater(len(response.json()['fields']), 0)
->>>>>>> a35ae496
+        self.assertGreater(len(response.json()['fields']), 0)