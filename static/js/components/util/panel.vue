--- conflicted
+++ resolved
@@ -1,38 +1,4 @@
 <template>
-<<<<<<< HEAD
-  <div class="row" :id="id">
-    <div class="col-md-12">
-      <div class="panel panel-default">
-        <div class="panel-heading panel-heading-compact">
-          <div class="row">
-            <div class="col-4">
-              <i class="fa fa-2x fa-fw" :class="icon"></i>
-              <i title="Errors in form" class="fa fa-warning fa-2x fa-fw text-danger" v-show="hasError"></i>
-              <i title="Section is complete" class="fa fa-check fa-2x fa-fw text-success" v-show="!hasError"></i>
-            </div>
-            <div class="panel-title col-4">
-              {{ title }} <span v-if="index > 0">#{{ index + 1}}</span>
-            </div>
-            <div class="panel-actions col-4">
-              <a class="btn btn-xs btn-danger" v-on:click="remove" v-show="canremove" title="remove">
-                <i class="fa fa-trash fa-fw"></i>
-              </a>
-              <a class="btn btn-xs btn-success" v-on:click="copy" v-show="cancopy" title="copy">
-                <i class="fa fa-copy fa-fw"></i>
-              </a>
-              <a class="btn btn-info btn-xs" v-on:click="clickShow" :title="show ? 'Minimize' : 'Maximize'">
-                <i class="fa fa-fw" :class="show ? 'fa-window-minimize' : 'fa-window-maximize'"></i>
-              </a>
-            </div>
-          </div>
-        </div>
-        <div class="panel-body panel-body-compact">
-          <slot :show="show"></slot>
-        </div>
-      </div>
-    </div>
-  </div>
-=======
   <b-container>
     <b-row :id="id">
       <b-col>
@@ -72,7 +38,6 @@
       </b-col>
     </b-row>
   </b-container>
->>>>>>> f33b1e49
 </template>
 <script>
   import _ from 'lodash';
