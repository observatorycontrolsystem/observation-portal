--- conflicted
+++ resolved
@@ -26,12 +26,9 @@
   import _ from 'lodash';
   import $ from 'jquery';
 
-<<<<<<< HEAD
   // import 'eonasdan-bootstrap-datetimepicker';
   // import 'eonasdan-bootstrap-datetimepicker/build/css/bootstrap-datetimepicker.css';
 
-=======
->>>>>>> 4ca0ab28
   export default {
     name: 'app',
     data: function(){
